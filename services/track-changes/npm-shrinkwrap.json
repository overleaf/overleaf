{
  "name": "history-sharelatex",
  "version": "0.1.4",
  "dependencies": {
    "JSONStream": {
<<<<<<< HEAD
      "version": "1.1.1",
      "from": "https://registry.npmjs.org/JSONStream/-/JSONStream-1.1.1.tgz",
      "resolved": "https://registry.npmjs.org/JSONStream/-/JSONStream-1.1.1.tgz",
      "dependencies": {
        "jsonparse": {
          "version": "1.2.0",
          "from": "https://registry.npmjs.org/jsonparse/-/jsonparse-1.2.0.tgz",
          "resolved": "https://registry.npmjs.org/jsonparse/-/jsonparse-1.2.0.tgz"
        },
        "through": {
          "version": "2.3.8",
          "from": "https://registry.npmjs.org/through/-/through-2.3.8.tgz",
=======
      "version": "1.3.1",
      "from": "JSONStream@^1.0.4",
      "resolved": "https://registry.npmjs.org/JSONStream/-/JSONStream-1.3.1.tgz",
      "dependencies": {
        "jsonparse": {
          "version": "1.3.0",
          "from": "jsonparse@^1.2.0",
          "resolved": "https://registry.npmjs.org/jsonparse/-/jsonparse-1.3.0.tgz"
        },
        "through": {
          "version": "2.3.8",
          "from": "through@>=2.2.7 <3",
>>>>>>> 9a9f0f5c
          "resolved": "https://registry.npmjs.org/through/-/through-2.3.8.tgz"
        }
      }
    },
    "async": {
      "version": "0.2.10",
<<<<<<< HEAD
      "from": "https://registry.npmjs.org/async/-/async-0.2.10.tgz",
      "resolved": "https://registry.npmjs.org/async/-/async-0.2.10.tgz"
    },
    "aws-sdk": {
      "version": "2.2.43",
      "from": "https://registry.npmjs.org/aws-sdk/-/aws-sdk-2.2.43.tgz",
      "resolved": "https://registry.npmjs.org/aws-sdk/-/aws-sdk-2.2.43.tgz",
=======
      "from": "async@~0.2.10"
    },
    "aws-sdk": {
      "version": "2.35.0",
      "from": "aws-sdk@^2.1.34",
      "resolved": "https://registry.npmjs.org/aws-sdk/-/aws-sdk-2.35.0.tgz",
>>>>>>> 9a9f0f5c
      "dependencies": {
        "buffer": {
          "version": "4.9.1",
          "from": "buffer@4.9.1",
          "dependencies": {
            "base64-js": {
              "version": "1.2.0",
              "from": "base64-js@^1.0.2"
            },
            "ieee754": {
              "version": "1.1.8",
              "from": "ieee754@^1.1.4"
            },
            "isarray": {
              "version": "1.0.0",
              "from": "isarray@^1.0.0"
            }
          }
        },
        "crypto-browserify": {
          "version": "1.0.9",
          "from": "crypto-browserify@1.0.9"
        },
        "jmespath": {
          "version": "0.15.0",
          "from": "jmespath@0.15.0"
        },
        "querystring": {
          "version": "0.2.0",
          "from": "querystring@0.2.0",
          "resolved": "https://registry.npmjs.org/querystring/-/querystring-0.2.0.tgz"
        },
        "sax": {
          "version": "1.1.5",
<<<<<<< HEAD
          "from": "https://registry.npmjs.org/sax/-/sax-1.1.5.tgz",
          "resolved": "https://registry.npmjs.org/sax/-/sax-1.1.5.tgz"
        },
        "xml2js": {
          "version": "0.4.15",
          "from": "https://registry.npmjs.org/xml2js/-/xml2js-0.4.15.tgz",
          "resolved": "https://registry.npmjs.org/xml2js/-/xml2js-0.4.15.tgz"
        },
        "xmlbuilder": {
          "version": "2.6.2",
          "from": "https://registry.npmjs.org/xmlbuilder/-/xmlbuilder-2.6.2.tgz",
          "resolved": "https://registry.npmjs.org/xmlbuilder/-/xmlbuilder-2.6.2.tgz",
          "dependencies": {
            "lodash": {
              "version": "3.5.0",
              "from": "https://registry.npmjs.org/lodash/-/lodash-3.5.0.tgz",
              "resolved": "https://registry.npmjs.org/lodash/-/lodash-3.5.0.tgz"
=======
          "from": "sax@1.1.5"
        },
        "url": {
          "version": "0.10.3",
          "from": "url@0.10.3",
          "dependencies": {
            "punycode": {
              "version": "1.3.2",
              "from": "punycode@1.3.2"
            }
          }
        },
        "uuid": {
          "version": "3.0.0",
          "from": "uuid@3.0.0"
        },
        "xml2js": {
          "version": "0.4.15",
          "from": "xml2js@0.4.15"
        },
        "xmlbuilder": {
          "version": "2.6.2",
          "from": "xmlbuilder@2.6.2",
          "dependencies": {
            "lodash": {
              "version": "3.5.0",
              "from": "lodash@~3.5.0"
>>>>>>> 9a9f0f5c
            }
          }
        }
      }
    },
    "bson": {
<<<<<<< HEAD
      "version": "0.4.22",
      "from": "https://registry.npmjs.org/bson/-/bson-0.4.22.tgz",
      "resolved": "https://registry.npmjs.org/bson/-/bson-0.4.22.tgz"
    },
    "byline": {
      "version": "4.2.1",
      "from": "https://registry.npmjs.org/byline/-/byline-4.2.1.tgz",
      "resolved": "https://registry.npmjs.org/byline/-/byline-4.2.1.tgz"
    },
    "cli": {
      "version": "0.6.6",
      "from": "https://registry.npmjs.org/cli/-/cli-0.6.6.tgz",
=======
      "version": "0.4.23",
      "from": "bson@^0.4.20",
      "resolved": "https://registry.npmjs.org/bson/-/bson-0.4.23.tgz"
    },
    "byline": {
      "version": "4.2.2",
      "from": "byline@^4.2.1",
      "resolved": "https://registry.npmjs.org/byline/-/byline-4.2.2.tgz"
    },
    "cli": {
      "version": "0.6.6",
      "from": "cli@^0.6.6",
>>>>>>> 9a9f0f5c
      "resolved": "https://registry.npmjs.org/cli/-/cli-0.6.6.tgz",
      "dependencies": {
        "glob": {
          "version": "3.2.11",
<<<<<<< HEAD
          "from": "https://registry.npmjs.org/glob/-/glob-3.2.11.tgz",
          "resolved": "https://registry.npmjs.org/glob/-/glob-3.2.11.tgz",
          "dependencies": {
            "inherits": {
              "version": "2.0.1",
              "from": "https://registry.npmjs.org/inherits/-/inherits-2.0.1.tgz",
              "resolved": "https://registry.npmjs.org/inherits/-/inherits-2.0.1.tgz"
            },
            "minimatch": {
              "version": "0.3.0",
              "from": "https://registry.npmjs.org/minimatch/-/minimatch-0.3.0.tgz",
              "resolved": "https://registry.npmjs.org/minimatch/-/minimatch-0.3.0.tgz",
              "dependencies": {
                "lru-cache": {
                  "version": "2.7.3",
                  "from": "https://registry.npmjs.org/lru-cache/-/lru-cache-2.7.3.tgz",
                  "resolved": "https://registry.npmjs.org/lru-cache/-/lru-cache-2.7.3.tgz"
                },
                "sigmund": {
                  "version": "1.0.1",
                  "from": "https://registry.npmjs.org/sigmund/-/sigmund-1.0.1.tgz",
                  "resolved": "https://registry.npmjs.org/sigmund/-/sigmund-1.0.1.tgz"
=======
          "from": "glob@~ 3.2.1",
          "dependencies": {
            "inherits": {
              "version": "2.0.3",
              "from": "inherits@2",
              "resolved": "https://registry.npmjs.org/inherits/-/inherits-2.0.3.tgz"
            },
            "minimatch": {
              "version": "0.3.0",
              "from": "minimatch@0.3",
              "dependencies": {
                "lru-cache": {
                  "version": "2.7.3",
                  "from": "lru-cache@2"
                },
                "sigmund": {
                  "version": "1.0.1",
                  "from": "sigmund@~1.0.0"
>>>>>>> 9a9f0f5c
                }
              }
            }
          }
        },
        "exit": {
          "version": "0.1.2",
<<<<<<< HEAD
          "from": "https://registry.npmjs.org/exit/-/exit-0.1.2.tgz",
          "resolved": "https://registry.npmjs.org/exit/-/exit-0.1.2.tgz"
=======
          "from": "exit@~0.1.1"
>>>>>>> 9a9f0f5c
        }
      }
    },
    "express": {
      "version": "3.3.5",
      "from": "https://registry.npmjs.org/express/-/express-3.3.5.tgz",
      "resolved": "https://registry.npmjs.org/express/-/express-3.3.5.tgz",
      "dependencies": {
        "connect": {
          "version": "2.8.5",
          "from": "https://registry.npmjs.org/connect/-/connect-2.8.5.tgz",
          "resolved": "https://registry.npmjs.org/connect/-/connect-2.8.5.tgz",
          "dependencies": {
            "qs": {
              "version": "0.6.5",
<<<<<<< HEAD
              "from": "https://registry.npmjs.org/qs/-/qs-0.6.5.tgz",
              "resolved": "https://registry.npmjs.org/qs/-/qs-0.6.5.tgz"
=======
              "from": "qs@0.6.5"
>>>>>>> 9a9f0f5c
            },
            "formidable": {
              "version": "1.0.14",
              "from": "https://registry.npmjs.org/formidable/-/formidable-1.0.14.tgz",
              "resolved": "https://registry.npmjs.org/formidable/-/formidable-1.0.14.tgz"
            },
            "bytes": {
              "version": "0.2.0",
              "from": "https://registry.npmjs.org/bytes/-/bytes-0.2.0.tgz",
              "resolved": "https://registry.npmjs.org/bytes/-/bytes-0.2.0.tgz"
            },
            "pause": {
              "version": "0.0.1",
<<<<<<< HEAD
              "from": "https://registry.npmjs.org/pause/-/pause-0.0.1.tgz",
              "resolved": "https://registry.npmjs.org/pause/-/pause-0.0.1.tgz"
            },
            "uid2": {
              "version": "0.0.2",
              "from": "https://registry.npmjs.org/uid2/-/uid2-0.0.2.tgz",
              "resolved": "https://registry.npmjs.org/uid2/-/uid2-0.0.2.tgz"
=======
              "from": "pause@0.0.1"
            },
            "uid2": {
              "version": "0.0.2",
              "from": "uid2@0.0.2"
>>>>>>> 9a9f0f5c
            }
          }
        },
        "commander": {
          "version": "1.2.0",
          "from": "https://registry.npmjs.org/commander/-/commander-1.2.0.tgz",
          "resolved": "https://registry.npmjs.org/commander/-/commander-1.2.0.tgz",
          "dependencies": {
            "keypress": {
              "version": "0.1.0",
<<<<<<< HEAD
              "from": "https://registry.npmjs.org/keypress/-/keypress-0.1.0.tgz",
=======
              "from": "keypress@0.1.x",
>>>>>>> 9a9f0f5c
              "resolved": "https://registry.npmjs.org/keypress/-/keypress-0.1.0.tgz"
            }
          }
        },
        "range-parser": {
          "version": "0.0.4",
<<<<<<< HEAD
          "from": "https://registry.npmjs.org/range-parser/-/range-parser-0.0.4.tgz",
          "resolved": "https://registry.npmjs.org/range-parser/-/range-parser-0.0.4.tgz"
        },
        "mkdirp": {
          "version": "0.3.5",
          "from": "https://registry.npmjs.org/mkdirp/-/mkdirp-0.3.5.tgz",
          "resolved": "https://registry.npmjs.org/mkdirp/-/mkdirp-0.3.5.tgz"
        },
        "cookie": {
          "version": "0.1.0",
          "from": "https://registry.npmjs.org/cookie/-/cookie-0.1.0.tgz",
          "resolved": "https://registry.npmjs.org/cookie/-/cookie-0.1.0.tgz"
        },
        "buffer-crc32": {
          "version": "0.2.1",
          "from": "https://registry.npmjs.org/buffer-crc32/-/buffer-crc32-0.2.1.tgz",
          "resolved": "https://registry.npmjs.org/buffer-crc32/-/buffer-crc32-0.2.1.tgz"
=======
          "from": "range-parser@0.0.4"
        },
        "mkdirp": {
          "version": "0.3.5",
          "from": "mkdirp@~0.3.5"
        },
        "cookie": {
          "version": "0.1.0",
          "from": "cookie@0.1.0"
        },
        "buffer-crc32": {
          "version": "0.2.1",
          "from": "buffer-crc32@0.2.1"
>>>>>>> 9a9f0f5c
        },
        "fresh": {
          "version": "0.2.0",
          "from": "https://registry.npmjs.org/fresh/-/fresh-0.2.0.tgz",
          "resolved": "https://registry.npmjs.org/fresh/-/fresh-0.2.0.tgz"
        },
        "methods": {
          "version": "0.0.1",
<<<<<<< HEAD
          "from": "https://registry.npmjs.org/methods/-/methods-0.0.1.tgz",
          "resolved": "https://registry.npmjs.org/methods/-/methods-0.0.1.tgz"
=======
          "from": "methods@0.0.1"
>>>>>>> 9a9f0f5c
        },
        "send": {
          "version": "0.1.4",
          "from": "https://registry.npmjs.org/send/-/send-0.1.4.tgz",
          "resolved": "https://registry.npmjs.org/send/-/send-0.1.4.tgz",
          "dependencies": {
            "mime": {
              "version": "1.2.11",
<<<<<<< HEAD
              "from": "https://registry.npmjs.org/mime/-/mime-1.2.11.tgz",
              "resolved": "https://registry.npmjs.org/mime/-/mime-1.2.11.tgz"
=======
              "from": "mime@~1.2.9"
>>>>>>> 9a9f0f5c
            }
          }
        },
        "cookie-signature": {
          "version": "1.0.1",
<<<<<<< HEAD
          "from": "https://registry.npmjs.org/cookie-signature/-/cookie-signature-1.0.1.tgz",
          "resolved": "https://registry.npmjs.org/cookie-signature/-/cookie-signature-1.0.1.tgz"
        },
        "debug": {
          "version": "2.2.0",
          "from": "https://registry.npmjs.org/debug/-/debug-2.2.0.tgz",
          "resolved": "https://registry.npmjs.org/debug/-/debug-2.2.0.tgz",
          "dependencies": {
            "ms": {
              "version": "0.7.1",
              "from": "https://registry.npmjs.org/ms/-/ms-0.7.1.tgz",
              "resolved": "https://registry.npmjs.org/ms/-/ms-0.7.1.tgz"
=======
          "from": "cookie-signature@1.0.1"
        },
        "debug": {
          "version": "2.6.3",
          "from": "debug@*",
          "dependencies": {
            "ms": {
              "version": "0.7.2",
              "from": "ms@0.7.2",
              "resolved": "https://registry.npmjs.org/ms/-/ms-0.7.2.tgz"
>>>>>>> 9a9f0f5c
            }
          }
        }
      }
    },
    "heap": {
      "version": "0.2.6",
<<<<<<< HEAD
      "from": "https://registry.npmjs.org/heap/-/heap-0.2.6.tgz",
=======
      "from": "heap@^0.2.6",
>>>>>>> 9a9f0f5c
      "resolved": "https://registry.npmjs.org/heap/-/heap-0.2.6.tgz"
    },
    "line-reader": {
      "version": "0.2.4",
<<<<<<< HEAD
      "from": "https://registry.npmjs.org/line-reader/-/line-reader-0.2.4.tgz",
      "resolved": "https://registry.npmjs.org/line-reader/-/line-reader-0.2.4.tgz"
    },
    "logger-sharelatex": {
      "version": "1.5.6",
      "from": "git+https://github.com/sharelatex/logger-sharelatex.git#v1.5.6",
      "resolved": "git+https://github.com/sharelatex/logger-sharelatex.git#b2956ec56b582b9f4fc8fdda8dc00c06e77c5537",
=======
      "from": "line-reader@^0.2.4",
      "resolved": "https://registry.npmjs.org/line-reader/-/line-reader-0.2.4.tgz"
    },
    "logger-sharelatex": {
      "version": "1.5.0",
      "from": "logger-sharelatex@git+https://github.com/sharelatex/logger-sharelatex.git#v1.5.0",
      "resolved": "git+https://github.com/sharelatex/logger-sharelatex.git#35ac891175f58f87f3950b5808a83ab01579a097",
>>>>>>> 9a9f0f5c
      "dependencies": {
        "bunyan": {
          "version": "1.5.1",
          "from": "bunyan@1.5.1",
          "resolved": "https://registry.npmjs.org/bunyan/-/bunyan-1.5.1.tgz",
          "dependencies": {
            "dtrace-provider": {
              "version": "0.6.0",
              "from": "dtrace-provider@~0.6",
              "dependencies": {
                "nan": {
                  "version": "2.5.1",
<<<<<<< HEAD
                  "from": "nan@>=2.0.8 <3.0.0",
                  "resolved": "https://registry.npmjs.org/nan/-/nan-2.5.1.tgz"
=======
                  "from": "nan@^2.0.8"
>>>>>>> 9a9f0f5c
                }
              }
            },
            "mv": {
              "version": "2.1.1",
              "from": "mv@~2",
              "dependencies": {
                "mkdirp": {
                  "version": "0.5.1",
                  "from": "mkdirp@~0.5.1",
                  "dependencies": {
                    "minimist": {
                      "version": "0.0.8",
                      "from": "minimist@0.0.8",
                      "resolved": "https://registry.npmjs.org/minimist/-/minimist-0.0.8.tgz"
                    }
                  }
                },
                "ncp": {
                  "version": "2.0.0",
                  "from": "ncp@~2.0.0"
                },
                "rimraf": {
                  "version": "2.4.5",
                  "from": "rimraf@~2.4.0",
                  "dependencies": {
                    "glob": {
                      "version": "6.0.4",
                      "from": "glob@^6.0.1",
                      "dependencies": {
                        "inflight": {
                          "version": "1.0.6",
<<<<<<< HEAD
                          "from": "inflight@>=1.0.4 <2.0.0",
=======
                          "from": "inflight@^1.0.4",
>>>>>>> 9a9f0f5c
                          "resolved": "https://registry.npmjs.org/inflight/-/inflight-1.0.6.tgz",
                          "dependencies": {
                            "wrappy": {
                              "version": "1.0.2",
<<<<<<< HEAD
                              "from": "wrappy@>=1.0.0 <2.0.0",
                              "resolved": "https://registry.npmjs.org/wrappy/-/wrappy-1.0.2.tgz"
=======
                              "from": "wrappy@1"
>>>>>>> 9a9f0f5c
                            }
                          }
                        },
                        "inherits": {
                          "version": "2.0.3",
<<<<<<< HEAD
                          "from": "inherits@>=2.0.0 <3.0.0",
=======
                          "from": "inherits@2",
>>>>>>> 9a9f0f5c
                          "resolved": "https://registry.npmjs.org/inherits/-/inherits-2.0.3.tgz"
                        },
                        "minimatch": {
                          "version": "3.0.3",
<<<<<<< HEAD
                          "from": "minimatch@>=2.0.0 <3.0.0||>=3.0.0 <4.0.0",
                          "resolved": "https://registry.npmjs.org/minimatch/-/minimatch-3.0.3.tgz",
                          "dependencies": {
                            "brace-expansion": {
                              "version": "1.1.6",
                              "from": "brace-expansion@>=1.0.0 <2.0.0",
                              "resolved": "https://registry.npmjs.org/brace-expansion/-/brace-expansion-1.1.6.tgz",
                              "dependencies": {
                                "balanced-match": {
                                  "version": "0.4.2",
                                  "from": "balanced-match@>=0.4.1 <0.5.0",
                                  "resolved": "https://registry.npmjs.org/balanced-match/-/balanced-match-0.4.2.tgz"
=======
                          "from": "minimatch@2 || 3",
                          "dependencies": {
                            "brace-expansion": {
                              "version": "1.1.6",
                              "from": "brace-expansion@^1.0.0",
                              "dependencies": {
                                "balanced-match": {
                                  "version": "0.4.2",
                                  "from": "balanced-match@^0.4.1"
>>>>>>> 9a9f0f5c
                                },
                                "concat-map": {
                                  "version": "0.0.1",
                                  "from": "concat-map@0.0.1"
                                }
                              }
                            }
                          }
                        },
                        "once": {
                          "version": "1.4.0",
<<<<<<< HEAD
                          "from": "once@>=1.3.0 <2.0.0",
=======
                          "from": "once@^1.3.0",
>>>>>>> 9a9f0f5c
                          "resolved": "https://registry.npmjs.org/once/-/once-1.4.0.tgz",
                          "dependencies": {
                            "wrappy": {
                              "version": "1.0.2",
<<<<<<< HEAD
                              "from": "wrappy@>=1.0.0 <2.0.0",
                              "resolved": "https://registry.npmjs.org/wrappy/-/wrappy-1.0.2.tgz"
=======
                              "from": "wrappy@1"
>>>>>>> 9a9f0f5c
                            }
                          }
                        },
                        "path-is-absolute": {
                          "version": "1.0.1",
<<<<<<< HEAD
                          "from": "path-is-absolute@>=1.0.0 <2.0.0",
=======
                          "from": "path-is-absolute@^1.0.0",
>>>>>>> 9a9f0f5c
                          "resolved": "https://registry.npmjs.org/path-is-absolute/-/path-is-absolute-1.0.1.tgz"
                        }
                      }
                    }
                  }
                }
              }
            },
            "safe-json-stringify": {
              "version": "1.0.4",
<<<<<<< HEAD
              "from": "safe-json-stringify@>=1.0.0 <2.0.0",
              "resolved": "https://registry.npmjs.org/safe-json-stringify/-/safe-json-stringify-1.0.4.tgz"
=======
              "from": "safe-json-stringify@~1"
>>>>>>> 9a9f0f5c
            }
          }
        },
        "coffee-script": {
          "version": "1.12.4",
          "from": "coffee-script@1.12.4",
          "resolved": "https://registry.npmjs.org/coffee-script/-/coffee-script-1.12.4.tgz"
        },
        "grunt-contrib-clean": {
          "version": "0.6.0",
          "from": "grunt-contrib-clean@>=0.6.0 <0.7.0",
          "resolved": "https://registry.npmjs.org/grunt-contrib-clean/-/grunt-contrib-clean-0.6.0.tgz",
          "dependencies": {
            "rimraf": {
              "version": "2.2.8",
              "from": "rimraf@>=2.2.1 <2.3.0",
              "resolved": "https://registry.npmjs.org/rimraf/-/rimraf-2.2.8.tgz"
            }
          }
        },
        "grunt-contrib-coffee": {
          "version": "0.11.1",
          "from": "grunt-contrib-coffee@>=0.11.0 <0.12.0",
          "resolved": "https://registry.npmjs.org/grunt-contrib-coffee/-/grunt-contrib-coffee-0.11.1.tgz",
          "dependencies": {
            "coffee-script": {
              "version": "1.7.1",
              "from": "coffee-script@>=1.7.0 <1.8.0",
              "resolved": "https://registry.npmjs.org/coffee-script/-/coffee-script-1.7.1.tgz",
              "dependencies": {
                "mkdirp": {
                  "version": "0.3.5",
                  "from": "mkdirp@>=0.3.5 <0.4.0",
                  "resolved": "https://registry.npmjs.org/mkdirp/-/mkdirp-0.3.5.tgz"
                }
              }
            },
            "chalk": {
              "version": "0.5.1",
              "from": "chalk@>=0.5.0 <0.6.0",
              "resolved": "https://registry.npmjs.org/chalk/-/chalk-0.5.1.tgz",
              "dependencies": {
                "ansi-styles": {
                  "version": "1.1.0",
                  "from": "ansi-styles@>=1.1.0 <2.0.0",
                  "resolved": "https://registry.npmjs.org/ansi-styles/-/ansi-styles-1.1.0.tgz"
                },
                "escape-string-regexp": {
                  "version": "1.0.5",
                  "from": "escape-string-regexp@>=1.0.0 <2.0.0",
                  "resolved": "https://registry.npmjs.org/escape-string-regexp/-/escape-string-regexp-1.0.5.tgz"
                },
                "has-ansi": {
                  "version": "0.1.0",
                  "from": "has-ansi@>=0.1.0 <0.2.0",
                  "resolved": "https://registry.npmjs.org/has-ansi/-/has-ansi-0.1.0.tgz",
                  "dependencies": {
                    "ansi-regex": {
                      "version": "0.2.1",
                      "from": "ansi-regex@>=0.2.0 <0.3.0",
                      "resolved": "https://registry.npmjs.org/ansi-regex/-/ansi-regex-0.2.1.tgz"
                    }
                  }
                },
                "strip-ansi": {
                  "version": "0.3.0",
                  "from": "strip-ansi@>=0.3.0 <0.4.0",
                  "resolved": "https://registry.npmjs.org/strip-ansi/-/strip-ansi-0.3.0.tgz",
                  "dependencies": {
                    "ansi-regex": {
                      "version": "0.2.1",
                      "from": "ansi-regex@>=0.2.0 <0.3.0",
                      "resolved": "https://registry.npmjs.org/ansi-regex/-/ansi-regex-0.2.1.tgz"
                    }
                  }
                },
                "supports-color": {
                  "version": "0.2.0",
                  "from": "supports-color@>=0.2.0 <0.3.0",
                  "resolved": "https://registry.npmjs.org/supports-color/-/supports-color-0.2.0.tgz"
                }
              }
            },
            "lodash": {
              "version": "2.4.2",
              "from": "lodash@>=2.4.1 <2.5.0",
              "resolved": "https://registry.npmjs.org/lodash/-/lodash-2.4.2.tgz"
            }
          }
        },
        "grunt-execute": {
          "version": "0.2.2",
          "from": "grunt-execute@>=0.2.2 <0.3.0",
          "resolved": "https://registry.npmjs.org/grunt-execute/-/grunt-execute-0.2.2.tgz"
        },
        "grunt-mocha-test": {
          "version": "0.11.0",
          "from": "grunt-mocha-test@>=0.11.0 <0.12.0",
          "resolved": "https://registry.npmjs.org/grunt-mocha-test/-/grunt-mocha-test-0.11.0.tgz",
          "dependencies": {
            "mocha": {
              "version": "1.20.1",
              "from": "mocha@>=1.20.0 <1.21.0",
              "resolved": "https://registry.npmjs.org/mocha/-/mocha-1.20.1.tgz",
              "dependencies": {
                "commander": {
                  "version": "2.0.0",
                  "from": "commander@2.0.0",
                  "resolved": "https://registry.npmjs.org/commander/-/commander-2.0.0.tgz"
                },
                "growl": {
                  "version": "1.7.0",
                  "from": "growl@>=1.7.0 <1.8.0",
                  "resolved": "https://registry.npmjs.org/growl/-/growl-1.7.0.tgz"
                },
                "jade": {
                  "version": "0.26.3",
                  "from": "jade@0.26.3",
                  "resolved": "https://registry.npmjs.org/jade/-/jade-0.26.3.tgz",
                  "dependencies": {
                    "commander": {
                      "version": "0.6.1",
                      "from": "commander@0.6.1",
                      "resolved": "https://registry.npmjs.org/commander/-/commander-0.6.1.tgz"
                    },
                    "mkdirp": {
                      "version": "0.3.0",
                      "from": "mkdirp@0.3.0",
                      "resolved": "https://registry.npmjs.org/mkdirp/-/mkdirp-0.3.0.tgz"
                    }
                  }
                },
                "diff": {
                  "version": "1.0.7",
                  "from": "diff@1.0.7",
                  "resolved": "https://registry.npmjs.org/diff/-/diff-1.0.7.tgz"
                },
                "debug": {
                  "version": "2.6.3",
                  "from": "debug@*",
                  "resolved": "https://registry.npmjs.org/debug/-/debug-2.6.3.tgz",
                  "dependencies": {
                    "ms": {
                      "version": "0.7.2",
                      "from": "ms@0.7.2",
                      "resolved": "https://registry.npmjs.org/ms/-/ms-0.7.2.tgz"
                    }
                  }
                },
                "mkdirp": {
                  "version": "0.3.5",
                  "from": "mkdirp@0.3.5",
                  "resolved": "https://registry.npmjs.org/mkdirp/-/mkdirp-0.3.5.tgz"
                },
                "glob": {
                  "version": "3.2.3",
                  "from": "glob@3.2.3",
                  "resolved": "https://registry.npmjs.org/glob/-/glob-3.2.3.tgz",
                  "dependencies": {
                    "minimatch": {
                      "version": "0.2.14",
                      "from": "minimatch@>=0.2.11 <0.3.0",
                      "resolved": "https://registry.npmjs.org/minimatch/-/minimatch-0.2.14.tgz",
                      "dependencies": {
                        "lru-cache": {
                          "version": "2.7.3",
                          "from": "lru-cache@>=2.0.0 <3.0.0",
                          "resolved": "https://registry.npmjs.org/lru-cache/-/lru-cache-2.7.3.tgz"
                        },
                        "sigmund": {
                          "version": "1.0.1",
                          "from": "sigmund@>=1.0.0 <1.1.0",
                          "resolved": "https://registry.npmjs.org/sigmund/-/sigmund-1.0.1.tgz"
                        }
                      }
                    },
                    "graceful-fs": {
                      "version": "2.0.3",
                      "from": "graceful-fs@>=2.0.0 <2.1.0",
                      "resolved": "https://registry.npmjs.org/graceful-fs/-/graceful-fs-2.0.3.tgz"
                    },
                    "inherits": {
                      "version": "2.0.3",
                      "from": "inherits@>=2.0.0 <3.0.0",
                      "resolved": "https://registry.npmjs.org/inherits/-/inherits-2.0.3.tgz"
                    }
                  }
                }
              }
            },
            "hooker": {
              "version": "0.2.3",
              "from": "hooker@>=0.2.3 <0.3.0",
              "resolved": "https://registry.npmjs.org/hooker/-/hooker-0.2.3.tgz"
            },
            "fs-extra": {
              "version": "0.9.1",
              "from": "fs-extra@>=0.9.1 <0.10.0",
              "resolved": "https://registry.npmjs.org/fs-extra/-/fs-extra-0.9.1.tgz",
              "dependencies": {
                "ncp": {
                  "version": "0.5.1",
                  "from": "ncp@>=0.5.1 <0.6.0",
                  "resolved": "https://registry.npmjs.org/ncp/-/ncp-0.5.1.tgz"
                },
                "mkdirp": {
                  "version": "0.5.1",
                  "from": "mkdirp@>=0.5.0 <0.6.0",
                  "resolved": "https://registry.npmjs.org/mkdirp/-/mkdirp-0.5.1.tgz",
                  "dependencies": {
                    "minimist": {
                      "version": "0.0.8",
                      "from": "minimist@0.0.8",
                      "resolved": "https://registry.npmjs.org/minimist/-/minimist-0.0.8.tgz"
                    }
                  }
                },
                "jsonfile": {
                  "version": "1.1.1",
                  "from": "jsonfile@>=1.1.0 <1.2.0",
                  "resolved": "https://registry.npmjs.org/jsonfile/-/jsonfile-1.1.1.tgz"
                },
                "rimraf": {
                  "version": "2.6.1",
                  "from": "rimraf@>=2.2.8 <3.0.0",
                  "resolved": "https://registry.npmjs.org/rimraf/-/rimraf-2.6.1.tgz",
                  "dependencies": {
                    "glob": {
                      "version": "7.1.1",
                      "from": "glob@>=7.0.5 <8.0.0",
                      "resolved": "https://registry.npmjs.org/glob/-/glob-7.1.1.tgz",
                      "dependencies": {
                        "fs.realpath": {
                          "version": "1.0.0",
                          "from": "fs.realpath@>=1.0.0 <2.0.0",
                          "resolved": "https://registry.npmjs.org/fs.realpath/-/fs.realpath-1.0.0.tgz"
                        },
                        "inflight": {
                          "version": "1.0.6",
                          "from": "inflight@>=1.0.4 <2.0.0",
                          "resolved": "https://registry.npmjs.org/inflight/-/inflight-1.0.6.tgz",
                          "dependencies": {
                            "wrappy": {
                              "version": "1.0.2",
                              "from": "wrappy@>=1.0.0 <2.0.0",
                              "resolved": "https://registry.npmjs.org/wrappy/-/wrappy-1.0.2.tgz"
                            }
                          }
                        },
                        "inherits": {
                          "version": "2.0.3",
                          "from": "inherits@>=2.0.0 <3.0.0",
                          "resolved": "https://registry.npmjs.org/inherits/-/inherits-2.0.3.tgz"
                        },
                        "minimatch": {
                          "version": "3.0.3",
                          "from": "minimatch@>=2.0.0 <3.0.0||>=3.0.0 <4.0.0",
                          "resolved": "https://registry.npmjs.org/minimatch/-/minimatch-3.0.3.tgz",
                          "dependencies": {
                            "brace-expansion": {
                              "version": "1.1.6",
                              "from": "brace-expansion@>=1.0.0 <2.0.0",
                              "resolved": "https://registry.npmjs.org/brace-expansion/-/brace-expansion-1.1.6.tgz",
                              "dependencies": {
                                "balanced-match": {
                                  "version": "0.4.2",
                                  "from": "balanced-match@>=0.4.1 <0.5.0",
                                  "resolved": "https://registry.npmjs.org/balanced-match/-/balanced-match-0.4.2.tgz"
                                },
                                "concat-map": {
                                  "version": "0.0.1",
                                  "from": "concat-map@0.0.1",
                                  "resolved": "https://registry.npmjs.org/concat-map/-/concat-map-0.0.1.tgz"
                                }
                              }
                            }
                          }
                        },
                        "once": {
                          "version": "1.4.0",
                          "from": "once@>=1.3.0 <2.0.0",
                          "resolved": "https://registry.npmjs.org/once/-/once-1.4.0.tgz",
                          "dependencies": {
                            "wrappy": {
                              "version": "1.0.2",
                              "from": "wrappy@>=1.0.0 <2.0.0",
                              "resolved": "https://registry.npmjs.org/wrappy/-/wrappy-1.0.2.tgz"
                            }
                          }
                        },
                        "path-is-absolute": {
                          "version": "1.0.1",
                          "from": "path-is-absolute@>=1.0.0 <2.0.0",
                          "resolved": "https://registry.npmjs.org/path-is-absolute/-/path-is-absolute-1.0.1.tgz"
                        }
                      }
                    }
                  }
                }
              }
            }
          }
        },
        "raven": {
<<<<<<< HEAD
          "version": "1.2.0",
          "from": "raven@>=1.1.3 <2.0.0",
          "resolved": "https://registry.npmjs.org/raven/-/raven-1.2.0.tgz",
          "dependencies": {
            "cookie": {
              "version": "0.3.1",
              "from": "cookie@0.3.1",
              "resolved": "https://registry.npmjs.org/cookie/-/cookie-0.3.1.tgz"
            },
            "json-stringify-safe": {
              "version": "5.0.1",
              "from": "json-stringify-safe@5.0.1",
              "resolved": "https://registry.npmjs.org/json-stringify-safe/-/json-stringify-safe-5.0.1.tgz"
            },
            "lsmod": {
              "version": "1.0.0",
              "from": "lsmod@1.0.0",
              "resolved": "https://registry.npmjs.org/lsmod/-/lsmod-1.0.0.tgz"
            },
            "uuid": {
              "version": "3.0.0",
              "from": "uuid@3.0.0",
              "resolved": "https://registry.npmjs.org/uuid/-/uuid-3.0.0.tgz"
=======
          "version": "0.8.1",
          "from": "raven@^0.8.0",
          "resolved": "https://registry.npmjs.org/raven/-/raven-0.8.1.tgz",
          "dependencies": {
            "cookie": {
              "version": "0.1.0",
              "from": "cookie@0.1.0"
            },
            "lsmod": {
              "version": "0.0.3",
              "from": "lsmod@~0.0.3",
              "resolved": "https://registry.npmjs.org/lsmod/-/lsmod-0.0.3.tgz"
            },
            "node-uuid": {
              "version": "1.4.8",
              "from": "node-uuid@~1.4.1"
>>>>>>> 9a9f0f5c
            },
            "stack-trace": {
              "version": "0.0.9",
              "from": "stack-trace@0.0.9",
              "resolved": "https://registry.npmjs.org/stack-trace/-/stack-trace-0.0.9.tgz"
            }
          }
        },
        "timekeeper": {
          "version": "1.0.0",
          "from": "timekeeper@>=1.0.0 <2.0.0",
          "resolved": "https://registry.npmjs.org/timekeeper/-/timekeeper-1.0.0.tgz"
        }
      }
    },
    "metrics-sharelatex": {
<<<<<<< HEAD
      "version": "1.5.0",
      "from": "git+https://github.com/sharelatex/metrics-sharelatex.git#v1.5.0",
      "resolved": "git+https://github.com/sharelatex/metrics-sharelatex.git#05bd57604115ae5efdca2a419fbef4f25e9a780f",
=======
      "version": "1.7.1",
      "from": "metrics-sharelatex@git+https://github.com/sharelatex/metrics-sharelatex.git#v1.7.1",
      "resolved": "git+https://github.com/sharelatex/metrics-sharelatex.git#166961924c599b1f9468f2e17846fa2a9d12372d",
>>>>>>> 9a9f0f5c
      "dependencies": {
        "lynx": {
          "version": "0.1.1",
          "from": "lynx@~0.1.1",
          "dependencies": {
            "mersenne": {
              "version": "0.0.3",
              "from": "mersenne@~0.0.3"
            },
            "statsd-parser": {
              "version": "0.0.4",
              "from": "statsd-parser@~0.0.4"
            }
          }
        },
        "coffee-script": {
          "version": "1.6.0",
          "from": "coffee-script@1.6.0",
          "resolved": "https://registry.npmjs.org/coffee-script/-/coffee-script-1.6.0.tgz"
        },
        "underscore": {
          "version": "1.6.0",
          "from": "underscore@~1.6.0"
        }
      }
    },
    "mongo-uri": {
      "version": "0.1.2",
<<<<<<< HEAD
      "from": "https://registry.npmjs.org/mongo-uri/-/mongo-uri-0.1.2.tgz",
=======
      "from": "mongo-uri@^0.1.2",
>>>>>>> 9a9f0f5c
      "resolved": "https://registry.npmjs.org/mongo-uri/-/mongo-uri-0.1.2.tgz"
    },
    "mongojs": {
      "version": "1.4.1",
<<<<<<< HEAD
      "from": "https://registry.npmjs.org/mongojs/-/mongojs-1.4.1.tgz",
=======
      "from": "mongojs@^1.4.1",
>>>>>>> 9a9f0f5c
      "resolved": "https://registry.npmjs.org/mongojs/-/mongojs-1.4.1.tgz",
      "dependencies": {
        "each-series": {
          "version": "1.0.0",
<<<<<<< HEAD
          "from": "https://registry.npmjs.org/each-series/-/each-series-1.0.0.tgz",
          "resolved": "https://registry.npmjs.org/each-series/-/each-series-1.0.0.tgz"
        },
        "mongodb-core": {
          "version": "1.3.10",
          "from": "https://registry.npmjs.org/mongodb-core/-/mongodb-core-1.3.10.tgz",
          "resolved": "https://registry.npmjs.org/mongodb-core/-/mongodb-core-1.3.10.tgz",
          "dependencies": {
            "require_optional": {
              "version": "1.0.0",
              "from": "https://registry.npmjs.org/require_optional/-/require_optional-1.0.0.tgz",
              "resolved": "https://registry.npmjs.org/require_optional/-/require_optional-1.0.0.tgz",
              "dependencies": {
                "semver": {
                  "version": "5.1.0",
                  "from": "https://registry.npmjs.org/semver/-/semver-5.1.0.tgz",
                  "resolved": "https://registry.npmjs.org/semver/-/semver-5.1.0.tgz"
                },
                "resolve-from": {
                  "version": "2.0.0",
                  "from": "https://registry.npmjs.org/resolve-from/-/resolve-from-2.0.0.tgz",
=======
          "from": "each-series@^1.0.0",
          "resolved": "https://registry.npmjs.org/each-series/-/each-series-1.0.0.tgz"
        },
        "mongodb-core": {
          "version": "1.3.22-alpha4",
          "from": "mongodb-core@^1.2.8",
          "resolved": "https://registry.npmjs.org/mongodb-core/-/mongodb-core-1.3.22-alpha4.tgz",
          "dependencies": {
            "require_optional": {
              "version": "1.0.0",
              "from": "require_optional@~1.0.0",
              "resolved": "https://registry.npmjs.org/require_optional/-/require_optional-1.0.0.tgz",
              "dependencies": {
                "semver": {
                  "version": "5.3.0",
                  "from": "semver@^5.1.0"
                },
                "resolve-from": {
                  "version": "2.0.0",
                  "from": "resolve-from@^2.0.0",
>>>>>>> 9a9f0f5c
                  "resolved": "https://registry.npmjs.org/resolve-from/-/resolve-from-2.0.0.tgz"
                }
              }
            }
          }
        },
        "once": {
<<<<<<< HEAD
          "version": "1.3.3",
          "from": "https://registry.npmjs.org/once/-/once-1.3.3.tgz",
          "resolved": "https://registry.npmjs.org/once/-/once-1.3.3.tgz",
          "dependencies": {
            "wrappy": {
              "version": "1.0.1",
              "from": "https://registry.npmjs.org/wrappy/-/wrappy-1.0.1.tgz",
              "resolved": "https://registry.npmjs.org/wrappy/-/wrappy-1.0.1.tgz"
=======
          "version": "1.4.0",
          "from": "once@^1.3.2",
          "resolved": "https://registry.npmjs.org/once/-/once-1.4.0.tgz",
          "dependencies": {
            "wrappy": {
              "version": "1.0.2",
              "from": "wrappy@1"
>>>>>>> 9a9f0f5c
            }
          }
        },
        "parse-mongo-url": {
          "version": "1.1.1",
<<<<<<< HEAD
          "from": "https://registry.npmjs.org/parse-mongo-url/-/parse-mongo-url-1.1.1.tgz",
          "resolved": "https://registry.npmjs.org/parse-mongo-url/-/parse-mongo-url-1.1.1.tgz"
        },
        "pump": {
          "version": "1.0.1",
          "from": "https://registry.npmjs.org/pump/-/pump-1.0.1.tgz",
          "resolved": "https://registry.npmjs.org/pump/-/pump-1.0.1.tgz",
          "dependencies": {
            "end-of-stream": {
              "version": "1.1.0",
              "from": "https://registry.npmjs.org/end-of-stream/-/end-of-stream-1.1.0.tgz",
              "resolved": "https://registry.npmjs.org/end-of-stream/-/end-of-stream-1.1.0.tgz"
=======
          "from": "parse-mongo-url@^1.1.0",
          "resolved": "https://registry.npmjs.org/parse-mongo-url/-/parse-mongo-url-1.1.1.tgz"
        },
        "pump": {
          "version": "1.0.2",
          "from": "pump@^1.0.0",
          "resolved": "https://registry.npmjs.org/pump/-/pump-1.0.2.tgz",
          "dependencies": {
            "end-of-stream": {
              "version": "1.4.0",
              "from": "end-of-stream@^1.1.0",
              "resolved": "https://registry.npmjs.org/end-of-stream/-/end-of-stream-1.4.0.tgz"
>>>>>>> 9a9f0f5c
            }
          }
        },
        "readable-stream": {
<<<<<<< HEAD
          "version": "2.0.6",
          "from": "https://registry.npmjs.org/readable-stream/-/readable-stream-2.0.6.tgz",
          "resolved": "https://registry.npmjs.org/readable-stream/-/readable-stream-2.0.6.tgz",
=======
          "version": "2.2.6",
          "from": "readable-stream@^2.0.2",
>>>>>>> 9a9f0f5c
          "dependencies": {
            "buffer-shims": {
              "version": "1.0.0",
              "from": "buffer-shims@^1.0.0"
            },
            "core-util-is": {
              "version": "1.0.2",
<<<<<<< HEAD
              "from": "https://registry.npmjs.org/core-util-is/-/core-util-is-1.0.2.tgz",
              "resolved": "https://registry.npmjs.org/core-util-is/-/core-util-is-1.0.2.tgz"
            },
            "inherits": {
              "version": "2.0.1",
              "from": "https://registry.npmjs.org/inherits/-/inherits-2.0.1.tgz",
              "resolved": "https://registry.npmjs.org/inherits/-/inherits-2.0.1.tgz"
            },
            "isarray": {
              "version": "1.0.0",
              "from": "https://registry.npmjs.org/isarray/-/isarray-1.0.0.tgz",
              "resolved": "https://registry.npmjs.org/isarray/-/isarray-1.0.0.tgz"
            },
            "process-nextick-args": {
              "version": "1.0.6",
              "from": "https://registry.npmjs.org/process-nextick-args/-/process-nextick-args-1.0.6.tgz",
              "resolved": "https://registry.npmjs.org/process-nextick-args/-/process-nextick-args-1.0.6.tgz"
            },
            "string_decoder": {
              "version": "0.10.31",
              "from": "https://registry.npmjs.org/string_decoder/-/string_decoder-0.10.31.tgz",
              "resolved": "https://registry.npmjs.org/string_decoder/-/string_decoder-0.10.31.tgz"
            },
            "util-deprecate": {
              "version": "1.0.2",
              "from": "https://registry.npmjs.org/util-deprecate/-/util-deprecate-1.0.2.tgz",
              "resolved": "https://registry.npmjs.org/util-deprecate/-/util-deprecate-1.0.2.tgz"
=======
              "from": "core-util-is@~1.0.0"
            },
            "isarray": {
              "version": "1.0.0",
              "from": "isarray@~1.0.0"
            },
            "inherits": {
              "version": "2.0.3",
              "from": "inherits@~2.0.1",
              "resolved": "https://registry.npmjs.org/inherits/-/inherits-2.0.3.tgz"
            },
            "process-nextick-args": {
              "version": "1.0.7",
              "from": "process-nextick-args@~1.0.6"
            },
            "string_decoder": {
              "version": "0.10.31",
              "from": "string_decoder@~0.10.x"
            },
            "util-deprecate": {
              "version": "1.0.2",
              "from": "util-deprecate@~1.0.1"
>>>>>>> 9a9f0f5c
            }
          }
        },
        "thunky": {
          "version": "0.1.0",
<<<<<<< HEAD
          "from": "https://registry.npmjs.org/thunky/-/thunky-0.1.0.tgz",
          "resolved": "https://registry.npmjs.org/thunky/-/thunky-0.1.0.tgz"
        },
        "to-mongodb-core": {
          "version": "2.0.0",
          "from": "https://registry.npmjs.org/to-mongodb-core/-/to-mongodb-core-2.0.0.tgz",
=======
          "from": "thunky@^0.1.0"
        },
        "to-mongodb-core": {
          "version": "2.0.0",
          "from": "to-mongodb-core@^2.0.0",
>>>>>>> 9a9f0f5c
          "resolved": "https://registry.npmjs.org/to-mongodb-core/-/to-mongodb-core-2.0.0.tgz"
        },
        "xtend": {
          "version": "4.0.1",
<<<<<<< HEAD
          "from": "https://registry.npmjs.org/xtend/-/xtend-4.0.1.tgz",
=======
          "from": "xtend@^4.0.0",
>>>>>>> 9a9f0f5c
          "resolved": "https://registry.npmjs.org/xtend/-/xtend-4.0.1.tgz"
        }
      }
    },
    "redis": {
      "version": "0.10.3",
<<<<<<< HEAD
      "from": "https://registry.npmjs.org/redis/-/redis-0.10.3.tgz",
      "resolved": "https://registry.npmjs.org/redis/-/redis-0.10.3.tgz"
    },
    "redis-sharelatex": {
      "version": "0.0.9",
      "from": "https://registry.npmjs.org/redis-sharelatex/-/redis-sharelatex-0.0.9.tgz",
      "resolved": "https://registry.npmjs.org/redis-sharelatex/-/redis-sharelatex-0.0.9.tgz",
      "dependencies": {
        "chai": {
          "version": "1.9.1",
          "from": "https://registry.npmjs.org/chai/-/chai-1.9.1.tgz",
          "resolved": "https://registry.npmjs.org/chai/-/chai-1.9.1.tgz",
          "dependencies": {
            "assertion-error": {
              "version": "1.0.0",
              "from": "https://registry.npmjs.org/assertion-error/-/assertion-error-1.0.0.tgz",
              "resolved": "https://registry.npmjs.org/assertion-error/-/assertion-error-1.0.0.tgz"
            },
            "deep-eql": {
              "version": "0.1.3",
              "from": "https://registry.npmjs.org/deep-eql/-/deep-eql-0.1.3.tgz",
              "resolved": "https://registry.npmjs.org/deep-eql/-/deep-eql-0.1.3.tgz",
              "dependencies": {
                "type-detect": {
                  "version": "0.1.1",
                  "from": "https://registry.npmjs.org/type-detect/-/type-detect-0.1.1.tgz",
                  "resolved": "https://registry.npmjs.org/type-detect/-/type-detect-0.1.1.tgz"
=======
      "from": "redis@~0.10.1"
    },
    "redis-sharelatex": {
      "version": "0.0.9",
      "from": "redis-sharelatex@~0.0.9",
      "dependencies": {
        "chai": {
          "version": "1.9.1",
          "from": "chai@1.9.1",
          "dependencies": {
            "assertion-error": {
              "version": "1.0.0",
              "from": "assertion-error@1.0.0"
            },
            "deep-eql": {
              "version": "0.1.3",
              "from": "deep-eql@0.1.3",
              "dependencies": {
                "type-detect": {
                  "version": "0.1.1",
                  "from": "type-detect@0.1.1"
>>>>>>> 9a9f0f5c
                }
              }
            }
          }
        },
        "coffee-script": {
          "version": "1.8.0",
<<<<<<< HEAD
          "from": "https://registry.npmjs.org/coffee-script/-/coffee-script-1.8.0.tgz",
          "resolved": "https://registry.npmjs.org/coffee-script/-/coffee-script-1.8.0.tgz",
          "dependencies": {
            "mkdirp": {
              "version": "0.3.5",
              "from": "https://registry.npmjs.org/mkdirp/-/mkdirp-0.3.5.tgz",
              "resolved": "https://registry.npmjs.org/mkdirp/-/mkdirp-0.3.5.tgz"
=======
          "from": "coffee-script@1.8.0",
          "dependencies": {
            "mkdirp": {
              "version": "0.3.5",
              "from": "mkdirp@~0.3.5"
>>>>>>> 9a9f0f5c
            }
          }
        },
        "grunt-contrib-coffee": {
          "version": "0.11.1",
<<<<<<< HEAD
          "from": "https://registry.npmjs.org/grunt-contrib-coffee/-/grunt-contrib-coffee-0.11.1.tgz",
          "resolved": "https://registry.npmjs.org/grunt-contrib-coffee/-/grunt-contrib-coffee-0.11.1.tgz",
          "dependencies": {
            "coffee-script": {
              "version": "1.7.1",
              "from": "https://registry.npmjs.org/coffee-script/-/coffee-script-1.7.1.tgz",
              "resolved": "https://registry.npmjs.org/coffee-script/-/coffee-script-1.7.1.tgz",
              "dependencies": {
                "mkdirp": {
                  "version": "0.3.5",
                  "from": "https://registry.npmjs.org/mkdirp/-/mkdirp-0.3.5.tgz",
                  "resolved": "https://registry.npmjs.org/mkdirp/-/mkdirp-0.3.5.tgz"
=======
          "from": "grunt-contrib-coffee@0.11.1",
          "dependencies": {
            "coffee-script": {
              "version": "1.7.1",
              "from": "coffee-script@~1.7.0",
              "dependencies": {
                "mkdirp": {
                  "version": "0.3.5",
                  "from": "mkdirp@~0.3.5"
>>>>>>> 9a9f0f5c
                }
              }
            },
            "chalk": {
              "version": "0.5.1",
<<<<<<< HEAD
              "from": "https://registry.npmjs.org/chalk/-/chalk-0.5.1.tgz",
              "resolved": "https://registry.npmjs.org/chalk/-/chalk-0.5.1.tgz",
              "dependencies": {
                "ansi-styles": {
                  "version": "1.1.0",
                  "from": "https://registry.npmjs.org/ansi-styles/-/ansi-styles-1.1.0.tgz",
                  "resolved": "https://registry.npmjs.org/ansi-styles/-/ansi-styles-1.1.0.tgz"
                },
                "escape-string-regexp": {
                  "version": "1.0.5",
                  "from": "https://registry.npmjs.org/escape-string-regexp/-/escape-string-regexp-1.0.5.tgz",
=======
              "from": "chalk@~0.5.0",
              "dependencies": {
                "ansi-styles": {
                  "version": "1.1.0",
                  "from": "ansi-styles@^1.1.0"
                },
                "escape-string-regexp": {
                  "version": "1.0.5",
                  "from": "escape-string-regexp@^1.0.0",
>>>>>>> 9a9f0f5c
                  "resolved": "https://registry.npmjs.org/escape-string-regexp/-/escape-string-regexp-1.0.5.tgz"
                },
                "has-ansi": {
                  "version": "0.1.0",
<<<<<<< HEAD
                  "from": "https://registry.npmjs.org/has-ansi/-/has-ansi-0.1.0.tgz",
                  "resolved": "https://registry.npmjs.org/has-ansi/-/has-ansi-0.1.0.tgz",
                  "dependencies": {
                    "ansi-regex": {
                      "version": "0.2.1",
                      "from": "https://registry.npmjs.org/ansi-regex/-/ansi-regex-0.2.1.tgz",
                      "resolved": "https://registry.npmjs.org/ansi-regex/-/ansi-regex-0.2.1.tgz"
=======
                  "from": "has-ansi@^0.1.0",
                  "dependencies": {
                    "ansi-regex": {
                      "version": "0.2.1",
                      "from": "ansi-regex@^0.2.1"
>>>>>>> 9a9f0f5c
                    }
                  }
                },
                "strip-ansi": {
                  "version": "0.3.0",
<<<<<<< HEAD
                  "from": "https://registry.npmjs.org/strip-ansi/-/strip-ansi-0.3.0.tgz",
                  "resolved": "https://registry.npmjs.org/strip-ansi/-/strip-ansi-0.3.0.tgz",
                  "dependencies": {
                    "ansi-regex": {
                      "version": "0.2.1",
                      "from": "https://registry.npmjs.org/ansi-regex/-/ansi-regex-0.2.1.tgz",
                      "resolved": "https://registry.npmjs.org/ansi-regex/-/ansi-regex-0.2.1.tgz"
=======
                  "from": "strip-ansi@^0.3.0",
                  "dependencies": {
                    "ansi-regex": {
                      "version": "0.2.1",
                      "from": "ansi-regex@^0.2.1"
>>>>>>> 9a9f0f5c
                    }
                  }
                },
                "supports-color": {
                  "version": "0.2.0",
<<<<<<< HEAD
                  "from": "https://registry.npmjs.org/supports-color/-/supports-color-0.2.0.tgz",
                  "resolved": "https://registry.npmjs.org/supports-color/-/supports-color-0.2.0.tgz"
=======
                  "from": "supports-color@^0.2.0"
>>>>>>> 9a9f0f5c
                }
              }
            },
            "lodash": {
              "version": "2.4.2",
<<<<<<< HEAD
              "from": "https://registry.npmjs.org/lodash/-/lodash-2.4.2.tgz",
              "resolved": "https://registry.npmjs.org/lodash/-/lodash-2.4.2.tgz"
=======
              "from": "lodash@~2.4.1"
>>>>>>> 9a9f0f5c
            }
          }
        },
        "grunt-mocha-test": {
          "version": "0.12.0",
<<<<<<< HEAD
          "from": "https://registry.npmjs.org/grunt-mocha-test/-/grunt-mocha-test-0.12.0.tgz",
          "resolved": "https://registry.npmjs.org/grunt-mocha-test/-/grunt-mocha-test-0.12.0.tgz",
          "dependencies": {
            "hooker": {
              "version": "0.2.3",
              "from": "https://registry.npmjs.org/hooker/-/hooker-0.2.3.tgz",
              "resolved": "https://registry.npmjs.org/hooker/-/hooker-0.2.3.tgz"
            },
            "fs-extra": {
              "version": "0.11.1",
              "from": "https://registry.npmjs.org/fs-extra/-/fs-extra-0.11.1.tgz",
              "resolved": "https://registry.npmjs.org/fs-extra/-/fs-extra-0.11.1.tgz",
              "dependencies": {
                "ncp": {
                  "version": "0.6.0",
                  "from": "https://registry.npmjs.org/ncp/-/ncp-0.6.0.tgz",
                  "resolved": "https://registry.npmjs.org/ncp/-/ncp-0.6.0.tgz"
                },
                "mkdirp": {
                  "version": "0.5.1",
                  "from": "https://registry.npmjs.org/mkdirp/-/mkdirp-0.5.1.tgz",
                  "resolved": "https://registry.npmjs.org/mkdirp/-/mkdirp-0.5.1.tgz",
=======
          "from": "grunt-mocha-test@0.12.0",
          "dependencies": {
            "hooker": {
              "version": "0.2.3",
              "from": "hooker@~0.2.3"
            },
            "fs-extra": {
              "version": "0.11.1",
              "from": "fs-extra@~0.11.1",
              "dependencies": {
                "ncp": {
                  "version": "0.6.0",
                  "from": "ncp@^0.6.0"
                },
                "mkdirp": {
                  "version": "0.5.1",
                  "from": "mkdirp@^0.5.0",
>>>>>>> 9a9f0f5c
                  "dependencies": {
                    "minimist": {
                      "version": "0.0.8",
                      "from": "https://registry.npmjs.org/minimist/-/minimist-0.0.8.tgz",
                      "resolved": "https://registry.npmjs.org/minimist/-/minimist-0.0.8.tgz"
                    }
                  }
                },
                "jsonfile": {
<<<<<<< HEAD
                  "version": "2.2.3",
                  "from": "https://registry.npmjs.org/jsonfile/-/jsonfile-2.2.3.tgz",
                  "resolved": "https://registry.npmjs.org/jsonfile/-/jsonfile-2.2.3.tgz"
                },
                "rimraf": {
                  "version": "2.5.2",
                  "from": "https://registry.npmjs.org/rimraf/-/rimraf-2.5.2.tgz",
                  "resolved": "https://registry.npmjs.org/rimraf/-/rimraf-2.5.2.tgz",
                  "dependencies": {
                    "glob": {
                      "version": "7.0.3",
                      "from": "https://registry.npmjs.org/glob/-/glob-7.0.3.tgz",
                      "resolved": "https://registry.npmjs.org/glob/-/glob-7.0.3.tgz",
=======
                  "version": "2.4.0",
                  "from": "jsonfile@^2.0.0",
                  "dependencies": {
                    "graceful-fs": {
                      "version": "4.1.11",
                      "from": "graceful-fs@^4.1.6"
                    }
                  }
                },
                "rimraf": {
                  "version": "2.6.1",
                  "from": "rimraf@^2.2.8",
                  "dependencies": {
                    "glob": {
                      "version": "7.1.1",
                      "from": "glob@^7.0.5",
>>>>>>> 9a9f0f5c
                      "dependencies": {
                        "fs.realpath": {
                          "version": "1.0.0",
                          "from": "fs.realpath@^1.0.0"
                        },
                        "inflight": {
<<<<<<< HEAD
                          "version": "1.0.4",
                          "from": "https://registry.npmjs.org/inflight/-/inflight-1.0.4.tgz",
                          "resolved": "https://registry.npmjs.org/inflight/-/inflight-1.0.4.tgz",
                          "dependencies": {
                            "wrappy": {
                              "version": "1.0.1",
                              "from": "https://registry.npmjs.org/wrappy/-/wrappy-1.0.1.tgz",
                              "resolved": "https://registry.npmjs.org/wrappy/-/wrappy-1.0.1.tgz"
=======
                          "version": "1.0.6",
                          "from": "inflight@^1.0.4",
                          "resolved": "https://registry.npmjs.org/inflight/-/inflight-1.0.6.tgz",
                          "dependencies": {
                            "wrappy": {
                              "version": "1.0.2",
                              "from": "wrappy@1"
>>>>>>> 9a9f0f5c
                            }
                          }
                        },
                        "inherits": {
<<<<<<< HEAD
                          "version": "2.0.1",
                          "from": "https://registry.npmjs.org/inherits/-/inherits-2.0.1.tgz",
                          "resolved": "https://registry.npmjs.org/inherits/-/inherits-2.0.1.tgz"
                        },
                        "minimatch": {
                          "version": "3.0.0",
                          "from": "https://registry.npmjs.org/minimatch/-/minimatch-3.0.0.tgz",
                          "resolved": "https://registry.npmjs.org/minimatch/-/minimatch-3.0.0.tgz",
                          "dependencies": {
                            "brace-expansion": {
                              "version": "1.1.3",
                              "from": "https://registry.npmjs.org/brace-expansion/-/brace-expansion-1.1.3.tgz",
                              "resolved": "https://registry.npmjs.org/brace-expansion/-/brace-expansion-1.1.3.tgz",
                              "dependencies": {
                                "balanced-match": {
                                  "version": "0.3.0",
                                  "from": "https://registry.npmjs.org/balanced-match/-/balanced-match-0.3.0.tgz",
                                  "resolved": "https://registry.npmjs.org/balanced-match/-/balanced-match-0.3.0.tgz"
                                },
                                "concat-map": {
                                  "version": "0.0.1",
                                  "from": "https://registry.npmjs.org/concat-map/-/concat-map-0.0.1.tgz",
                                  "resolved": "https://registry.npmjs.org/concat-map/-/concat-map-0.0.1.tgz"
=======
                          "version": "2.0.3",
                          "from": "inherits@2",
                          "resolved": "https://registry.npmjs.org/inherits/-/inherits-2.0.3.tgz"
                        },
                        "minimatch": {
                          "version": "3.0.3",
                          "from": "minimatch@^3.0.2",
                          "dependencies": {
                            "brace-expansion": {
                              "version": "1.1.6",
                              "from": "brace-expansion@^1.0.0",
                              "dependencies": {
                                "balanced-match": {
                                  "version": "0.4.2",
                                  "from": "balanced-match@^0.4.1"
                                },
                                "concat-map": {
                                  "version": "0.0.1",
                                  "from": "concat-map@0.0.1"
>>>>>>> 9a9f0f5c
                                }
                              }
                            }
                          }
                        },
                        "once": {
<<<<<<< HEAD
                          "version": "1.3.3",
                          "from": "https://registry.npmjs.org/once/-/once-1.3.3.tgz",
                          "resolved": "https://registry.npmjs.org/once/-/once-1.3.3.tgz",
                          "dependencies": {
                            "wrappy": {
                              "version": "1.0.1",
                              "from": "https://registry.npmjs.org/wrappy/-/wrappy-1.0.1.tgz",
                              "resolved": "https://registry.npmjs.org/wrappy/-/wrappy-1.0.1.tgz"
=======
                          "version": "1.4.0",
                          "from": "once@^1.3.0",
                          "resolved": "https://registry.npmjs.org/once/-/once-1.4.0.tgz",
                          "dependencies": {
                            "wrappy": {
                              "version": "1.0.2",
                              "from": "wrappy@1"
>>>>>>> 9a9f0f5c
                            }
                          }
                        },
                        "path-is-absolute": {
<<<<<<< HEAD
                          "version": "1.0.0",
                          "from": "https://registry.npmjs.org/path-is-absolute/-/path-is-absolute-1.0.0.tgz",
                          "resolved": "https://registry.npmjs.org/path-is-absolute/-/path-is-absolute-1.0.0.tgz"
=======
                          "version": "1.0.1",
                          "from": "path-is-absolute@^1.0.0",
                          "resolved": "https://registry.npmjs.org/path-is-absolute/-/path-is-absolute-1.0.1.tgz"
>>>>>>> 9a9f0f5c
                        }
                      }
                    }
                  }
                }
              }
            }
          }
        },
        "mocha": {
          "version": "1.21.4",
          "from": "https://registry.npmjs.org/mocha/-/mocha-1.21.4.tgz",
          "resolved": "https://registry.npmjs.org/mocha/-/mocha-1.21.4.tgz",
          "dependencies": {
            "commander": {
              "version": "2.0.0",
              "from": "https://registry.npmjs.org/commander/-/commander-2.0.0.tgz",
              "resolved": "https://registry.npmjs.org/commander/-/commander-2.0.0.tgz"
            },
            "growl": {
              "version": "1.8.1",
<<<<<<< HEAD
              "from": "https://registry.npmjs.org/growl/-/growl-1.8.1.tgz",
              "resolved": "https://registry.npmjs.org/growl/-/growl-1.8.1.tgz"
=======
              "from": "growl@1.8.x"
>>>>>>> 9a9f0f5c
            },
            "jade": {
              "version": "0.26.3",
              "from": "https://registry.npmjs.org/jade/-/jade-0.26.3.tgz",
              "resolved": "https://registry.npmjs.org/jade/-/jade-0.26.3.tgz",
              "dependencies": {
                "commander": {
                  "version": "0.6.1",
                  "from": "https://registry.npmjs.org/commander/-/commander-0.6.1.tgz",
                  "resolved": "https://registry.npmjs.org/commander/-/commander-0.6.1.tgz"
                },
                "mkdirp": {
                  "version": "0.3.0",
<<<<<<< HEAD
                  "from": "https://registry.npmjs.org/mkdirp/-/mkdirp-0.3.0.tgz",
                  "resolved": "https://registry.npmjs.org/mkdirp/-/mkdirp-0.3.0.tgz"
=======
                  "from": "mkdirp@0.3.0"
>>>>>>> 9a9f0f5c
                }
              }
            },
            "diff": {
              "version": "1.0.7",
              "from": "https://registry.npmjs.org/diff/-/diff-1.0.7.tgz",
              "resolved": "https://registry.npmjs.org/diff/-/diff-1.0.7.tgz"
            },
            "debug": {
<<<<<<< HEAD
              "version": "2.2.0",
              "from": "https://registry.npmjs.org/debug/-/debug-2.2.0.tgz",
              "resolved": "https://registry.npmjs.org/debug/-/debug-2.2.0.tgz",
              "dependencies": {
                "ms": {
                  "version": "0.7.1",
                  "from": "https://registry.npmjs.org/ms/-/ms-0.7.1.tgz",
                  "resolved": "https://registry.npmjs.org/ms/-/ms-0.7.1.tgz"
=======
              "version": "2.6.3",
              "from": "debug@*",
              "dependencies": {
                "ms": {
                  "version": "0.7.2",
                  "from": "ms@0.7.2",
                  "resolved": "https://registry.npmjs.org/ms/-/ms-0.7.2.tgz"
>>>>>>> 9a9f0f5c
                }
              }
            },
            "mkdirp": {
              "version": "0.3.5",
<<<<<<< HEAD
              "from": "https://registry.npmjs.org/mkdirp/-/mkdirp-0.3.5.tgz",
              "resolved": "https://registry.npmjs.org/mkdirp/-/mkdirp-0.3.5.tgz"
            },
            "glob": {
              "version": "3.2.3",
              "from": "https://registry.npmjs.org/glob/-/glob-3.2.3.tgz",
              "resolved": "https://registry.npmjs.org/glob/-/glob-3.2.3.tgz",
              "dependencies": {
                "minimatch": {
                  "version": "0.2.14",
                  "from": "https://registry.npmjs.org/minimatch/-/minimatch-0.2.14.tgz",
                  "resolved": "https://registry.npmjs.org/minimatch/-/minimatch-0.2.14.tgz",
                  "dependencies": {
                    "lru-cache": {
                      "version": "2.7.3",
                      "from": "https://registry.npmjs.org/lru-cache/-/lru-cache-2.7.3.tgz",
                      "resolved": "https://registry.npmjs.org/lru-cache/-/lru-cache-2.7.3.tgz"
                    },
                    "sigmund": {
                      "version": "1.0.1",
                      "from": "https://registry.npmjs.org/sigmund/-/sigmund-1.0.1.tgz",
                      "resolved": "https://registry.npmjs.org/sigmund/-/sigmund-1.0.1.tgz"
=======
              "from": "mkdirp@~0.3.5"
            },
            "glob": {
              "version": "3.2.3",
              "from": "glob@3.2.3",
              "dependencies": {
                "minimatch": {
                  "version": "0.2.14",
                  "from": "minimatch@~0.2.11",
                  "dependencies": {
                    "lru-cache": {
                      "version": "2.7.3",
                      "from": "lru-cache@2"
                    },
                    "sigmund": {
                      "version": "1.0.1",
                      "from": "sigmund@~1.0.0"
>>>>>>> 9a9f0f5c
                    }
                  }
                },
                "graceful-fs": {
                  "version": "2.0.3",
<<<<<<< HEAD
                  "from": "https://registry.npmjs.org/graceful-fs/-/graceful-fs-2.0.3.tgz",
                  "resolved": "https://registry.npmjs.org/graceful-fs/-/graceful-fs-2.0.3.tgz"
                },
                "inherits": {
                  "version": "2.0.1",
                  "from": "https://registry.npmjs.org/inherits/-/inherits-2.0.1.tgz",
                  "resolved": "https://registry.npmjs.org/inherits/-/inherits-2.0.1.tgz"
=======
                  "from": "graceful-fs@~2.0.0"
                },
                "inherits": {
                  "version": "2.0.3",
                  "from": "inherits@2",
                  "resolved": "https://registry.npmjs.org/inherits/-/inherits-2.0.3.tgz"
>>>>>>> 9a9f0f5c
                }
              }
            }
          }
        },
        "redis": {
          "version": "0.12.1",
          "from": "https://registry.npmjs.org/redis/-/redis-0.12.1.tgz",
          "resolved": "https://registry.npmjs.org/redis/-/redis-0.12.1.tgz"
        },
        "redis-sentinel": {
          "version": "0.1.1",
          "from": "https://registry.npmjs.org/redis-sentinel/-/redis-sentinel-0.1.1.tgz",
          "resolved": "https://registry.npmjs.org/redis-sentinel/-/redis-sentinel-0.1.1.tgz",
          "dependencies": {
            "redis": {
              "version": "0.11.0",
<<<<<<< HEAD
              "from": "https://registry.npmjs.org/redis/-/redis-0.11.0.tgz",
              "resolved": "https://registry.npmjs.org/redis/-/redis-0.11.0.tgz"
=======
              "from": "redis@0.11.x"
>>>>>>> 9a9f0f5c
            },
            "q": {
              "version": "0.9.2",
              "from": "https://registry.npmjs.org/q/-/q-0.9.2.tgz",
              "resolved": "https://registry.npmjs.org/q/-/q-0.9.2.tgz"
            }
          }
        },
        "sandboxed-module": {
          "version": "1.0.1",
<<<<<<< HEAD
          "from": "https://registry.npmjs.org/sandboxed-module/-/sandboxed-module-1.0.1.tgz",
          "resolved": "https://registry.npmjs.org/sandboxed-module/-/sandboxed-module-1.0.1.tgz",
=======
          "from": "sandboxed-module@1.0.1",
>>>>>>> 9a9f0f5c
          "dependencies": {
            "require-like": {
              "version": "0.1.2",
              "from": "https://registry.npmjs.org/require-like/-/require-like-0.1.2.tgz",
              "resolved": "https://registry.npmjs.org/require-like/-/require-like-0.1.2.tgz"
            },
            "stack-trace": {
              "version": "0.0.9",
<<<<<<< HEAD
              "from": "https://registry.npmjs.org/stack-trace/-/stack-trace-0.0.9.tgz",
              "resolved": "https://registry.npmjs.org/stack-trace/-/stack-trace-0.0.9.tgz"
=======
              "from": "stack-trace@0.0.9"
>>>>>>> 9a9f0f5c
            }
          }
        },
        "sinon": {
          "version": "1.10.3",
<<<<<<< HEAD
          "from": "https://registry.npmjs.org/sinon/-/sinon-1.10.3.tgz",
          "resolved": "https://registry.npmjs.org/sinon/-/sinon-1.10.3.tgz",
          "dependencies": {
            "formatio": {
              "version": "1.0.2",
              "from": "https://registry.npmjs.org/formatio/-/formatio-1.0.2.tgz",
              "resolved": "https://registry.npmjs.org/formatio/-/formatio-1.0.2.tgz",
              "dependencies": {
                "samsam": {
                  "version": "1.1.3",
                  "from": "https://registry.npmjs.org/samsam/-/samsam-1.1.3.tgz",
                  "resolved": "https://registry.npmjs.org/samsam/-/samsam-1.1.3.tgz"
=======
          "from": "sinon@1.10.3",
          "dependencies": {
            "formatio": {
              "version": "1.0.2",
              "from": "formatio@~1.0",
              "dependencies": {
                "samsam": {
                  "version": "1.1.3",
                  "from": "samsam@~1.1"
>>>>>>> 9a9f0f5c
                }
              }
            },
            "util": {
              "version": "0.10.3",
<<<<<<< HEAD
              "from": "https://registry.npmjs.org/util/-/util-0.10.3.tgz",
              "resolved": "https://registry.npmjs.org/util/-/util-0.10.3.tgz",
=======
              "from": "util@>=0.10.3 <1",
>>>>>>> 9a9f0f5c
              "dependencies": {
                "inherits": {
                  "version": "2.0.1",
                  "from": "https://registry.npmjs.org/inherits/-/inherits-2.0.1.tgz",
                  "resolved": "https://registry.npmjs.org/inherits/-/inherits-2.0.1.tgz"
                }
              }
            }
          }
        }
      }
    },
    "request": {
      "version": "2.33.0",
<<<<<<< HEAD
      "from": "https://registry.npmjs.org/request/-/request-2.33.0.tgz",
=======
      "from": "request@~2.33.0",
>>>>>>> 9a9f0f5c
      "resolved": "https://registry.npmjs.org/request/-/request-2.33.0.tgz",
      "dependencies": {
        "qs": {
          "version": "0.6.6",
<<<<<<< HEAD
          "from": "https://registry.npmjs.org/qs/-/qs-0.6.6.tgz",
=======
          "from": "qs@~0.6.0",
>>>>>>> 9a9f0f5c
          "resolved": "https://registry.npmjs.org/qs/-/qs-0.6.6.tgz"
        },
        "json-stringify-safe": {
          "version": "5.0.1",
<<<<<<< HEAD
          "from": "https://registry.npmjs.org/json-stringify-safe/-/json-stringify-safe-5.0.1.tgz",
          "resolved": "https://registry.npmjs.org/json-stringify-safe/-/json-stringify-safe-5.0.1.tgz"
        },
        "forever-agent": {
          "version": "0.5.2",
          "from": "https://registry.npmjs.org/forever-agent/-/forever-agent-0.5.2.tgz",
          "resolved": "https://registry.npmjs.org/forever-agent/-/forever-agent-0.5.2.tgz"
        },
        "node-uuid": {
          "version": "1.4.7",
          "from": "https://registry.npmjs.org/node-uuid/-/node-uuid-1.4.7.tgz",
          "resolved": "https://registry.npmjs.org/node-uuid/-/node-uuid-1.4.7.tgz"
        },
        "mime": {
          "version": "1.2.11",
          "from": "https://registry.npmjs.org/mime/-/mime-1.2.11.tgz",
          "resolved": "https://registry.npmjs.org/mime/-/mime-1.2.11.tgz"
        },
        "tough-cookie": {
          "version": "2.2.2",
          "from": "https://registry.npmjs.org/tough-cookie/-/tough-cookie-2.2.2.tgz",
          "resolved": "https://registry.npmjs.org/tough-cookie/-/tough-cookie-2.2.2.tgz"
        },
        "form-data": {
          "version": "0.1.4",
          "from": "https://registry.npmjs.org/form-data/-/form-data-0.1.4.tgz",
          "resolved": "https://registry.npmjs.org/form-data/-/form-data-0.1.4.tgz",
          "dependencies": {
            "combined-stream": {
              "version": "0.0.7",
              "from": "https://registry.npmjs.org/combined-stream/-/combined-stream-0.0.7.tgz",
              "resolved": "https://registry.npmjs.org/combined-stream/-/combined-stream-0.0.7.tgz",
=======
          "from": "json-stringify-safe@~5.0.0"
        },
        "forever-agent": {
          "version": "0.5.2",
          "from": "forever-agent@~0.5.0"
        },
        "node-uuid": {
          "version": "1.4.8",
          "from": "node-uuid@~1.4.0"
        },
        "mime": {
          "version": "1.2.11",
          "from": "mime@~1.2.9"
        },
        "tough-cookie": {
          "version": "2.3.2",
          "from": "tough-cookie@>=0.12.0",
          "resolved": "https://registry.npmjs.org/tough-cookie/-/tough-cookie-2.3.2.tgz",
          "dependencies": {
            "punycode": {
              "version": "1.4.1",
              "from": "punycode@^1.4.1",
              "resolved": "https://registry.npmjs.org/punycode/-/punycode-1.4.1.tgz"
            }
          }
        },
        "form-data": {
          "version": "0.1.4",
          "from": "form-data@~0.1.0",
          "dependencies": {
            "combined-stream": {
              "version": "0.0.7",
              "from": "combined-stream@~0.0.4",
>>>>>>> 9a9f0f5c
              "dependencies": {
                "delayed-stream": {
                  "version": "0.0.5",
                  "from": "https://registry.npmjs.org/delayed-stream/-/delayed-stream-0.0.5.tgz",
                  "resolved": "https://registry.npmjs.org/delayed-stream/-/delayed-stream-0.0.5.tgz"
                }
              }
            },
            "async": {
              "version": "0.9.2",
<<<<<<< HEAD
              "from": "https://registry.npmjs.org/async/-/async-0.9.2.tgz",
              "resolved": "https://registry.npmjs.org/async/-/async-0.9.2.tgz"
=======
              "from": "async@~0.9.0"
>>>>>>> 9a9f0f5c
            }
          }
        },
        "tunnel-agent": {
          "version": "0.3.0",
<<<<<<< HEAD
          "from": "https://registry.npmjs.org/tunnel-agent/-/tunnel-agent-0.3.0.tgz",
=======
          "from": "tunnel-agent@~0.3.0",
>>>>>>> 9a9f0f5c
          "resolved": "https://registry.npmjs.org/tunnel-agent/-/tunnel-agent-0.3.0.tgz"
        },
        "http-signature": {
          "version": "0.10.1",
<<<<<<< HEAD
          "from": "https://registry.npmjs.org/http-signature/-/http-signature-0.10.1.tgz",
          "resolved": "https://registry.npmjs.org/http-signature/-/http-signature-0.10.1.tgz",
          "dependencies": {
            "assert-plus": {
              "version": "0.1.5",
              "from": "https://registry.npmjs.org/assert-plus/-/assert-plus-0.1.5.tgz",
              "resolved": "https://registry.npmjs.org/assert-plus/-/assert-plus-0.1.5.tgz"
=======
          "from": "http-signature@~0.10.0",
          "dependencies": {
            "assert-plus": {
              "version": "0.1.5",
              "from": "assert-plus@^0.1.5"
>>>>>>> 9a9f0f5c
            },
            "asn1": {
              "version": "0.1.11",
              "from": "https://registry.npmjs.org/asn1/-/asn1-0.1.11.tgz",
              "resolved": "https://registry.npmjs.org/asn1/-/asn1-0.1.11.tgz"
            },
            "ctype": {
              "version": "0.5.3",
              "from": "https://registry.npmjs.org/ctype/-/ctype-0.5.3.tgz",
              "resolved": "https://registry.npmjs.org/ctype/-/ctype-0.5.3.tgz"
            }
          }
        },
        "oauth-sign": {
          "version": "0.3.0",
<<<<<<< HEAD
          "from": "https://registry.npmjs.org/oauth-sign/-/oauth-sign-0.3.0.tgz",
          "resolved": "https://registry.npmjs.org/oauth-sign/-/oauth-sign-0.3.0.tgz"
        },
        "hawk": {
          "version": "1.0.0",
          "from": "https://registry.npmjs.org/hawk/-/hawk-1.0.0.tgz",
=======
          "from": "oauth-sign@~0.3.0"
        },
        "hawk": {
          "version": "1.0.0",
          "from": "hawk@~1.0.0",
>>>>>>> 9a9f0f5c
          "resolved": "https://registry.npmjs.org/hawk/-/hawk-1.0.0.tgz",
          "dependencies": {
            "hoek": {
              "version": "0.9.1",
<<<<<<< HEAD
              "from": "https://registry.npmjs.org/hoek/-/hoek-0.9.1.tgz",
              "resolved": "https://registry.npmjs.org/hoek/-/hoek-0.9.1.tgz"
            },
            "boom": {
              "version": "0.4.2",
              "from": "https://registry.npmjs.org/boom/-/boom-0.4.2.tgz",
              "resolved": "https://registry.npmjs.org/boom/-/boom-0.4.2.tgz"
            },
            "cryptiles": {
              "version": "0.2.2",
              "from": "https://registry.npmjs.org/cryptiles/-/cryptiles-0.2.2.tgz",
              "resolved": "https://registry.npmjs.org/cryptiles/-/cryptiles-0.2.2.tgz"
            },
            "sntp": {
              "version": "0.2.4",
              "from": "https://registry.npmjs.org/sntp/-/sntp-0.2.4.tgz",
              "resolved": "https://registry.npmjs.org/sntp/-/sntp-0.2.4.tgz"
=======
              "from": "hoek@0.9.x"
            },
            "boom": {
              "version": "0.4.2",
              "from": "boom@0.4.x"
            },
            "cryptiles": {
              "version": "0.2.2",
              "from": "cryptiles@0.2.x"
            },
            "sntp": {
              "version": "0.2.4",
              "from": "sntp@0.2.x"
>>>>>>> 9a9f0f5c
            }
          }
        },
        "aws-sign2": {
          "version": "0.5.0",
<<<<<<< HEAD
          "from": "https://registry.npmjs.org/aws-sign2/-/aws-sign2-0.5.0.tgz",
          "resolved": "https://registry.npmjs.org/aws-sign2/-/aws-sign2-0.5.0.tgz"
        }
      }
    },
    "requestretry": {
      "version": "1.12.0",
      "from": "requestretry@latest",
      "resolved": "https://registry.npmjs.org/requestretry/-/requestretry-1.12.0.tgz",
=======
          "from": "aws-sign2@~0.5.0"
        }
      }
    },
    "s3-streams": {
      "version": "0.3.0",
      "from": "s3-streams@^0.3.0",
      "resolved": "https://registry.npmjs.org/s3-streams/-/s3-streams-0.3.0.tgz",
>>>>>>> 9a9f0f5c
      "dependencies": {
        "extend": {
          "version": "3.0.0",
          "from": "extend@>=3.0.0 <4.0.0",
          "resolved": "https://registry.npmjs.org/extend/-/extend-3.0.0.tgz"
        },
        "lodash": {
<<<<<<< HEAD
          "version": "4.17.4",
          "from": "lodash@>=4.15.0 <5.0.0",
          "resolved": "https://registry.npmjs.org/lodash/-/lodash-4.17.4.tgz"
        },
        "request": {
          "version": "2.81.0",
          "from": "request@>=2.74.0 <3.0.0",
          "resolved": "https://registry.npmjs.org/request/-/request-2.81.0.tgz",
          "dependencies": {
            "aws-sign2": {
              "version": "0.6.0",
              "from": "aws-sign2@>=0.6.0 <0.7.0",
              "resolved": "https://registry.npmjs.org/aws-sign2/-/aws-sign2-0.6.0.tgz"
            },
            "aws4": {
              "version": "1.6.0",
              "from": "aws4@>=1.2.1 <2.0.0",
              "resolved": "https://registry.npmjs.org/aws4/-/aws4-1.6.0.tgz"
            },
            "caseless": {
              "version": "0.12.0",
              "from": "caseless@>=0.12.0 <0.13.0",
              "resolved": "https://registry.npmjs.org/caseless/-/caseless-0.12.0.tgz"
            },
            "combined-stream": {
              "version": "1.0.5",
              "from": "combined-stream@>=1.0.5 <1.1.0",
              "resolved": "https://registry.npmjs.org/combined-stream/-/combined-stream-1.0.5.tgz",
              "dependencies": {
                "delayed-stream": {
                  "version": "1.0.0",
                  "from": "delayed-stream@>=1.0.0 <1.1.0",
                  "resolved": "https://registry.npmjs.org/delayed-stream/-/delayed-stream-1.0.0.tgz"
                }
              }
            },
            "forever-agent": {
              "version": "0.6.1",
              "from": "forever-agent@>=0.6.1 <0.7.0",
              "resolved": "https://registry.npmjs.org/forever-agent/-/forever-agent-0.6.1.tgz"
            },
            "form-data": {
              "version": "2.1.2",
              "from": "form-data@>=2.1.1 <2.2.0",
              "resolved": "https://registry.npmjs.org/form-data/-/form-data-2.1.2.tgz",
              "dependencies": {
                "asynckit": {
                  "version": "0.4.0",
                  "from": "asynckit@>=0.4.0 <0.5.0",
                  "resolved": "https://registry.npmjs.org/asynckit/-/asynckit-0.4.0.tgz"
                }
              }
            },
            "har-validator": {
              "version": "4.2.1",
              "from": "har-validator@>=4.2.1 <4.3.0",
              "resolved": "https://registry.npmjs.org/har-validator/-/har-validator-4.2.1.tgz",
              "dependencies": {
                "ajv": {
                  "version": "4.11.5",
                  "from": "ajv@>=4.9.1 <5.0.0",
                  "resolved": "https://registry.npmjs.org/ajv/-/ajv-4.11.5.tgz",
                  "dependencies": {
                    "co": {
                      "version": "4.6.0",
                      "from": "co@>=4.6.0 <5.0.0",
                      "resolved": "https://registry.npmjs.org/co/-/co-4.6.0.tgz"
                    },
                    "json-stable-stringify": {
                      "version": "1.0.1",
                      "from": "json-stable-stringify@>=1.0.1 <2.0.0",
                      "resolved": "https://registry.npmjs.org/json-stable-stringify/-/json-stable-stringify-1.0.1.tgz",
                      "dependencies": {
                        "jsonify": {
                          "version": "0.0.0",
                          "from": "jsonify@>=0.0.0 <0.1.0",
                          "resolved": "https://registry.npmjs.org/jsonify/-/jsonify-0.0.0.tgz"
                        }
                      }
                    }
                  }
                },
                "har-schema": {
                  "version": "1.0.5",
                  "from": "har-schema@>=1.0.5 <2.0.0",
                  "resolved": "https://registry.npmjs.org/har-schema/-/har-schema-1.0.5.tgz"
                }
              }
            },
            "hawk": {
              "version": "3.1.3",
              "from": "hawk@>=3.1.3 <3.2.0",
              "resolved": "https://registry.npmjs.org/hawk/-/hawk-3.1.3.tgz",
              "dependencies": {
                "hoek": {
                  "version": "2.16.3",
                  "from": "hoek@>=2.0.0 <3.0.0",
                  "resolved": "https://registry.npmjs.org/hoek/-/hoek-2.16.3.tgz"
                },
                "boom": {
                  "version": "2.10.1",
                  "from": "boom@>=2.0.0 <3.0.0",
                  "resolved": "https://registry.npmjs.org/boom/-/boom-2.10.1.tgz"
                },
                "cryptiles": {
                  "version": "2.0.5",
                  "from": "cryptiles@>=2.0.0 <3.0.0",
                  "resolved": "https://registry.npmjs.org/cryptiles/-/cryptiles-2.0.5.tgz"
                },
                "sntp": {
                  "version": "1.0.9",
                  "from": "sntp@>=1.0.0 <2.0.0",
                  "resolved": "https://registry.npmjs.org/sntp/-/sntp-1.0.9.tgz"
                }
              }
            },
            "http-signature": {
              "version": "1.1.1",
              "from": "http-signature@>=1.1.0 <1.2.0",
              "resolved": "https://registry.npmjs.org/http-signature/-/http-signature-1.1.1.tgz",
              "dependencies": {
                "assert-plus": {
                  "version": "0.2.0",
                  "from": "assert-plus@>=0.2.0 <0.3.0",
                  "resolved": "https://registry.npmjs.org/assert-plus/-/assert-plus-0.2.0.tgz"
                },
                "jsprim": {
                  "version": "1.4.0",
                  "from": "jsprim@>=1.2.2 <2.0.0",
                  "resolved": "https://registry.npmjs.org/jsprim/-/jsprim-1.4.0.tgz",
                  "dependencies": {
                    "assert-plus": {
                      "version": "1.0.0",
                      "from": "assert-plus@1.0.0",
                      "resolved": "https://registry.npmjs.org/assert-plus/-/assert-plus-1.0.0.tgz"
                    },
                    "extsprintf": {
                      "version": "1.0.2",
                      "from": "extsprintf@1.0.2",
                      "resolved": "https://registry.npmjs.org/extsprintf/-/extsprintf-1.0.2.tgz"
                    },
                    "json-schema": {
                      "version": "0.2.3",
                      "from": "json-schema@0.2.3",
                      "resolved": "https://registry.npmjs.org/json-schema/-/json-schema-0.2.3.tgz"
                    },
                    "verror": {
                      "version": "1.3.6",
                      "from": "verror@1.3.6",
                      "resolved": "https://registry.npmjs.org/verror/-/verror-1.3.6.tgz"
                    }
                  }
                },
                "sshpk": {
                  "version": "1.11.0",
                  "from": "sshpk@>=1.7.0 <2.0.0",
                  "resolved": "https://registry.npmjs.org/sshpk/-/sshpk-1.11.0.tgz",
                  "dependencies": {
                    "asn1": {
                      "version": "0.2.3",
                      "from": "asn1@>=0.2.3 <0.3.0",
                      "resolved": "https://registry.npmjs.org/asn1/-/asn1-0.2.3.tgz"
                    },
                    "assert-plus": {
                      "version": "1.0.0",
                      "from": "assert-plus@>=1.0.0 <2.0.0",
                      "resolved": "https://registry.npmjs.org/assert-plus/-/assert-plus-1.0.0.tgz"
                    },
                    "dashdash": {
                      "version": "1.14.1",
                      "from": "dashdash@>=1.12.0 <2.0.0",
                      "resolved": "https://registry.npmjs.org/dashdash/-/dashdash-1.14.1.tgz"
                    },
                    "getpass": {
                      "version": "0.1.6",
                      "from": "getpass@>=0.1.1 <0.2.0",
                      "resolved": "https://registry.npmjs.org/getpass/-/getpass-0.1.6.tgz"
                    },
                    "jsbn": {
                      "version": "0.1.1",
                      "from": "jsbn@>=0.1.0 <0.2.0",
                      "resolved": "https://registry.npmjs.org/jsbn/-/jsbn-0.1.1.tgz"
                    },
                    "tweetnacl": {
                      "version": "0.14.5",
                      "from": "tweetnacl@>=0.14.0 <0.15.0",
                      "resolved": "https://registry.npmjs.org/tweetnacl/-/tweetnacl-0.14.5.tgz"
                    },
                    "jodid25519": {
                      "version": "1.0.2",
                      "from": "jodid25519@>=1.0.0 <2.0.0",
                      "resolved": "https://registry.npmjs.org/jodid25519/-/jodid25519-1.0.2.tgz"
                    },
                    "ecc-jsbn": {
                      "version": "0.1.1",
                      "from": "ecc-jsbn@>=0.1.1 <0.2.0",
                      "resolved": "https://registry.npmjs.org/ecc-jsbn/-/ecc-jsbn-0.1.1.tgz"
                    },
                    "bcrypt-pbkdf": {
                      "version": "1.0.1",
                      "from": "bcrypt-pbkdf@>=1.0.0 <2.0.0",
                      "resolved": "https://registry.npmjs.org/bcrypt-pbkdf/-/bcrypt-pbkdf-1.0.1.tgz"
                    }
                  }
                }
              }
            },
            "is-typedarray": {
              "version": "1.0.0",
              "from": "is-typedarray@>=1.0.0 <1.1.0",
              "resolved": "https://registry.npmjs.org/is-typedarray/-/is-typedarray-1.0.0.tgz"
            },
            "isstream": {
              "version": "0.1.2",
              "from": "isstream@>=0.1.2 <0.2.0",
              "resolved": "https://registry.npmjs.org/isstream/-/isstream-0.1.2.tgz"
            },
            "json-stringify-safe": {
              "version": "5.0.1",
              "from": "json-stringify-safe@>=5.0.1 <5.1.0",
              "resolved": "https://registry.npmjs.org/json-stringify-safe/-/json-stringify-safe-5.0.1.tgz"
            },
            "mime-types": {
              "version": "2.1.15",
              "from": "mime-types@>=2.1.7 <2.2.0",
              "resolved": "https://registry.npmjs.org/mime-types/-/mime-types-2.1.15.tgz",
              "dependencies": {
                "mime-db": {
                  "version": "1.27.0",
                  "from": "mime-db@>=1.27.0 <1.28.0",
                  "resolved": "https://registry.npmjs.org/mime-db/-/mime-db-1.27.0.tgz"
                }
              }
            },
            "oauth-sign": {
              "version": "0.8.2",
              "from": "oauth-sign@>=0.8.1 <0.9.0",
              "resolved": "https://registry.npmjs.org/oauth-sign/-/oauth-sign-0.8.2.tgz"
            },
            "performance-now": {
              "version": "0.2.0",
              "from": "performance-now@>=0.2.0 <0.3.0",
              "resolved": "https://registry.npmjs.org/performance-now/-/performance-now-0.2.0.tgz"
            },
            "qs": {
              "version": "6.4.0",
              "from": "qs@>=6.4.0 <6.5.0",
              "resolved": "https://registry.npmjs.org/qs/-/qs-6.4.0.tgz"
            },
            "safe-buffer": {
              "version": "5.0.1",
              "from": "safe-buffer@>=5.0.1 <6.0.0",
              "resolved": "https://registry.npmjs.org/safe-buffer/-/safe-buffer-5.0.1.tgz"
            },
            "stringstream": {
              "version": "0.0.5",
              "from": "stringstream@>=0.0.4 <0.1.0",
              "resolved": "https://registry.npmjs.org/stringstream/-/stringstream-0.0.5.tgz"
            },
            "tough-cookie": {
              "version": "2.3.2",
              "from": "tough-cookie@>=2.3.0 <2.4.0",
              "resolved": "https://registry.npmjs.org/tough-cookie/-/tough-cookie-2.3.2.tgz",
              "dependencies": {
                "punycode": {
                  "version": "1.4.1",
                  "from": "punycode@>=1.4.1 <2.0.0",
                  "resolved": "https://registry.npmjs.org/punycode/-/punycode-1.4.1.tgz"
                }
              }
            },
            "tunnel-agent": {
              "version": "0.6.0",
              "from": "tunnel-agent@>=0.6.0 <0.7.0",
              "resolved": "https://registry.npmjs.org/tunnel-agent/-/tunnel-agent-0.6.0.tgz"
            },
            "uuid": {
              "version": "3.0.1",
              "from": "uuid@>=3.0.0 <4.0.0",
              "resolved": "https://registry.npmjs.org/uuid/-/uuid-3.0.1.tgz"
            }
          }
        },
        "when": {
          "version": "3.7.8",
          "from": "when@>=3.7.7 <4.0.0",
          "resolved": "https://registry.npmjs.org/when/-/when-3.7.8.tgz"
        }
      }
    },
    "s3-streams": {
      "version": "0.3.0",
      "from": "https://registry.npmjs.org/s3-streams/-/s3-streams-0.3.0.tgz",
      "resolved": "https://registry.npmjs.org/s3-streams/-/s3-streams-0.3.0.tgz",
      "dependencies": {
        "lodash": {
          "version": "3.10.1",
          "from": "https://registry.npmjs.org/lodash/-/lodash-3.10.1.tgz",
          "resolved": "https://registry.npmjs.org/lodash/-/lodash-3.10.1.tgz"
        },
        "readable-stream": {
          "version": "2.0.5",
          "from": "https://registry.npmjs.org/readable-stream/-/readable-stream-2.0.5.tgz",
          "resolved": "https://registry.npmjs.org/readable-stream/-/readable-stream-2.0.5.tgz",
          "dependencies": {
            "core-util-is": {
              "version": "1.0.2",
              "from": "https://registry.npmjs.org/core-util-is/-/core-util-is-1.0.2.tgz",
              "resolved": "https://registry.npmjs.org/core-util-is/-/core-util-is-1.0.2.tgz"
            },
            "inherits": {
              "version": "2.0.1",
              "from": "https://registry.npmjs.org/inherits/-/inherits-2.0.1.tgz",
              "resolved": "https://registry.npmjs.org/inherits/-/inherits-2.0.1.tgz"
            },
            "isarray": {
              "version": "0.0.1",
              "from": "https://registry.npmjs.org/isarray/-/isarray-0.0.1.tgz",
              "resolved": "https://registry.npmjs.org/isarray/-/isarray-0.0.1.tgz"
            },
            "process-nextick-args": {
              "version": "1.0.6",
              "from": "https://registry.npmjs.org/process-nextick-args/-/process-nextick-args-1.0.6.tgz",
              "resolved": "https://registry.npmjs.org/process-nextick-args/-/process-nextick-args-1.0.6.tgz"
            },
            "string_decoder": {
              "version": "0.10.31",
              "from": "https://registry.npmjs.org/string_decoder/-/string_decoder-0.10.31.tgz",
              "resolved": "https://registry.npmjs.org/string_decoder/-/string_decoder-0.10.31.tgz"
            },
            "util-deprecate": {
              "version": "1.0.2",
              "from": "https://registry.npmjs.org/util-deprecate/-/util-deprecate-1.0.2.tgz",
              "resolved": "https://registry.npmjs.org/util-deprecate/-/util-deprecate-1.0.2.tgz"
=======
          "version": "3.10.1",
          "from": "lodash@^3.9.3"
        },
        "readable-stream": {
          "version": "2.2.6",
          "from": "readable-stream@^2.0.0",
          "dependencies": {
            "buffer-shims": {
              "version": "1.0.0",
              "from": "buffer-shims@^1.0.0"
            },
            "core-util-is": {
              "version": "1.0.2",
              "from": "core-util-is@~1.0.0"
            },
            "isarray": {
              "version": "1.0.0",
              "from": "isarray@~1.0.0"
            },
            "inherits": {
              "version": "2.0.3",
              "from": "inherits@~2.0.1",
              "resolved": "https://registry.npmjs.org/inherits/-/inherits-2.0.3.tgz"
            },
            "process-nextick-args": {
              "version": "1.0.7",
              "from": "process-nextick-args@~1.0.6"
            },
            "string_decoder": {
              "version": "0.10.31",
              "from": "string_decoder@~0.10.x"
            },
            "util-deprecate": {
              "version": "1.0.2",
              "from": "util-deprecate@~1.0.1"
>>>>>>> 9a9f0f5c
            }
          }
        },
        "bluebird": {
<<<<<<< HEAD
          "version": "2.10.2",
          "from": "https://registry.npmjs.org/bluebird/-/bluebird-2.10.2.tgz",
          "resolved": "https://registry.npmjs.org/bluebird/-/bluebird-2.10.2.tgz"
=======
          "version": "2.11.0",
          "from": "bluebird@^2.9.27",
          "resolved": "https://registry.npmjs.org/bluebird/-/bluebird-2.11.0.tgz"
>>>>>>> 9a9f0f5c
        }
      }
    },
    "settings-sharelatex": {
      "version": "1.0.0",
      "from": "settings-sharelatex@git+https://github.com/sharelatex/settings-sharelatex.git#v1.0.0",
      "resolved": "git+https://github.com/sharelatex/settings-sharelatex.git#cbc5e41c1dbe6789721a14b3fdae05bf22546559",
      "dependencies": {
        "coffee-script": {
          "version": "1.6.0",
          "from": "coffee-script@1.6.0",
          "resolved": "https://registry.npmjs.org/coffee-script/-/coffee-script-1.6.0.tgz"
        }
      }
    },
    "underscore": {
      "version": "1.7.0",
<<<<<<< HEAD
      "from": "https://registry.npmjs.org/underscore/-/underscore-1.7.0.tgz",
      "resolved": "https://registry.npmjs.org/underscore/-/underscore-1.7.0.tgz"
    },
    "v8-profiler": {
      "version": "5.7.0",
      "from": "https://registry.npmjs.org/v8-profiler/-/v8-profiler-5.7.0.tgz",
      "resolved": "https://registry.npmjs.org/v8-profiler/-/v8-profiler-5.7.0.tgz",
      "dependencies": {
        "nan": {
          "version": "2.5.1",
          "from": "https://registry.npmjs.org/nan/-/nan-2.5.1.tgz",
          "resolved": "https://registry.npmjs.org/nan/-/nan-2.5.1.tgz"
        },
        "node-pre-gyp": {
          "version": "0.6.34",
          "from": "https://registry.npmjs.org/node-pre-gyp/-/node-pre-gyp-0.6.34.tgz",
          "resolved": "https://registry.npmjs.org/node-pre-gyp/-/node-pre-gyp-0.6.34.tgz",
          "dependencies": {
            "mkdirp": {
              "version": "0.5.1",
              "from": "https://registry.npmjs.org/mkdirp/-/mkdirp-0.5.1.tgz",
              "resolved": "https://registry.npmjs.org/mkdirp/-/mkdirp-0.5.1.tgz",
              "dependencies": {
                "minimist": {
                  "version": "0.0.8",
                  "from": "https://registry.npmjs.org/minimist/-/minimist-0.0.8.tgz",
                  "resolved": "https://registry.npmjs.org/minimist/-/minimist-0.0.8.tgz"
                }
              }
            },
            "nopt": {
              "version": "4.0.1",
              "from": "https://registry.npmjs.org/nopt/-/nopt-4.0.1.tgz",
              "resolved": "https://registry.npmjs.org/nopt/-/nopt-4.0.1.tgz",
              "dependencies": {
                "abbrev": {
                  "version": "1.1.0",
                  "from": "https://registry.npmjs.org/abbrev/-/abbrev-1.1.0.tgz",
                  "resolved": "https://registry.npmjs.org/abbrev/-/abbrev-1.1.0.tgz"
                },
                "osenv": {
                  "version": "0.1.4",
                  "from": "https://registry.npmjs.org/osenv/-/osenv-0.1.4.tgz",
                  "resolved": "https://registry.npmjs.org/osenv/-/osenv-0.1.4.tgz",
                  "dependencies": {
                    "os-homedir": {
                      "version": "1.0.2",
                      "from": "https://registry.npmjs.org/os-homedir/-/os-homedir-1.0.2.tgz",
                      "resolved": "https://registry.npmjs.org/os-homedir/-/os-homedir-1.0.2.tgz"
                    },
                    "os-tmpdir": {
                      "version": "1.0.2",
                      "from": "https://registry.npmjs.org/os-tmpdir/-/os-tmpdir-1.0.2.tgz",
                      "resolved": "https://registry.npmjs.org/os-tmpdir/-/os-tmpdir-1.0.2.tgz"
                    }
                  }
                }
              }
            },
            "npmlog": {
              "version": "4.0.2",
              "from": "https://registry.npmjs.org/npmlog/-/npmlog-4.0.2.tgz",
              "resolved": "https://registry.npmjs.org/npmlog/-/npmlog-4.0.2.tgz",
              "dependencies": {
                "are-we-there-yet": {
                  "version": "1.1.2",
                  "from": "https://registry.npmjs.org/are-we-there-yet/-/are-we-there-yet-1.1.2.tgz",
                  "resolved": "https://registry.npmjs.org/are-we-there-yet/-/are-we-there-yet-1.1.2.tgz",
                  "dependencies": {
                    "delegates": {
                      "version": "1.0.0",
                      "from": "https://registry.npmjs.org/delegates/-/delegates-1.0.0.tgz",
                      "resolved": "https://registry.npmjs.org/delegates/-/delegates-1.0.0.tgz"
                    },
                    "readable-stream": {
                      "version": "2.2.6",
                      "from": "https://registry.npmjs.org/readable-stream/-/readable-stream-2.2.6.tgz",
                      "resolved": "https://registry.npmjs.org/readable-stream/-/readable-stream-2.2.6.tgz",
                      "dependencies": {
                        "buffer-shims": {
                          "version": "1.0.0",
                          "from": "https://registry.npmjs.org/buffer-shims/-/buffer-shims-1.0.0.tgz",
                          "resolved": "https://registry.npmjs.org/buffer-shims/-/buffer-shims-1.0.0.tgz"
                        },
                        "core-util-is": {
                          "version": "1.0.2",
                          "from": "https://registry.npmjs.org/core-util-is/-/core-util-is-1.0.2.tgz",
                          "resolved": "https://registry.npmjs.org/core-util-is/-/core-util-is-1.0.2.tgz"
                        },
                        "isarray": {
                          "version": "1.0.0",
                          "from": "https://registry.npmjs.org/isarray/-/isarray-1.0.0.tgz",
                          "resolved": "https://registry.npmjs.org/isarray/-/isarray-1.0.0.tgz"
                        },
                        "inherits": {
                          "version": "2.0.3",
                          "from": "https://registry.npmjs.org/inherits/-/inherits-2.0.3.tgz",
                          "resolved": "https://registry.npmjs.org/inherits/-/inherits-2.0.3.tgz"
                        },
                        "process-nextick-args": {
                          "version": "1.0.7",
                          "from": "https://registry.npmjs.org/process-nextick-args/-/process-nextick-args-1.0.7.tgz",
                          "resolved": "https://registry.npmjs.org/process-nextick-args/-/process-nextick-args-1.0.7.tgz"
                        },
                        "string_decoder": {
                          "version": "0.10.31",
                          "from": "https://registry.npmjs.org/string_decoder/-/string_decoder-0.10.31.tgz",
                          "resolved": "https://registry.npmjs.org/string_decoder/-/string_decoder-0.10.31.tgz"
                        },
                        "util-deprecate": {
                          "version": "1.0.2",
                          "from": "https://registry.npmjs.org/util-deprecate/-/util-deprecate-1.0.2.tgz",
                          "resolved": "https://registry.npmjs.org/util-deprecate/-/util-deprecate-1.0.2.tgz"
                        }
                      }
                    }
                  }
                },
                "console-control-strings": {
                  "version": "1.1.0",
                  "from": "https://registry.npmjs.org/console-control-strings/-/console-control-strings-1.1.0.tgz",
                  "resolved": "https://registry.npmjs.org/console-control-strings/-/console-control-strings-1.1.0.tgz"
                },
                "gauge": {
                  "version": "2.7.3",
                  "from": "https://registry.npmjs.org/gauge/-/gauge-2.7.3.tgz",
                  "resolved": "https://registry.npmjs.org/gauge/-/gauge-2.7.3.tgz",
                  "dependencies": {
                    "aproba": {
                      "version": "1.1.1",
                      "from": "https://registry.npmjs.org/aproba/-/aproba-1.1.1.tgz",
                      "resolved": "https://registry.npmjs.org/aproba/-/aproba-1.1.1.tgz"
                    },
                    "has-unicode": {
                      "version": "2.0.1",
                      "from": "https://registry.npmjs.org/has-unicode/-/has-unicode-2.0.1.tgz",
                      "resolved": "https://registry.npmjs.org/has-unicode/-/has-unicode-2.0.1.tgz"
                    },
                    "object-assign": {
                      "version": "4.1.1",
                      "from": "https://registry.npmjs.org/object-assign/-/object-assign-4.1.1.tgz",
                      "resolved": "https://registry.npmjs.org/object-assign/-/object-assign-4.1.1.tgz"
                    },
                    "signal-exit": {
                      "version": "3.0.2",
                      "from": "https://registry.npmjs.org/signal-exit/-/signal-exit-3.0.2.tgz",
                      "resolved": "https://registry.npmjs.org/signal-exit/-/signal-exit-3.0.2.tgz"
                    },
                    "string-width": {
                      "version": "1.0.2",
                      "from": "https://registry.npmjs.org/string-width/-/string-width-1.0.2.tgz",
                      "resolved": "https://registry.npmjs.org/string-width/-/string-width-1.0.2.tgz",
                      "dependencies": {
                        "code-point-at": {
                          "version": "1.1.0",
                          "from": "https://registry.npmjs.org/code-point-at/-/code-point-at-1.1.0.tgz",
                          "resolved": "https://registry.npmjs.org/code-point-at/-/code-point-at-1.1.0.tgz"
                        },
                        "is-fullwidth-code-point": {
                          "version": "1.0.0",
                          "from": "https://registry.npmjs.org/is-fullwidth-code-point/-/is-fullwidth-code-point-1.0.0.tgz",
                          "resolved": "https://registry.npmjs.org/is-fullwidth-code-point/-/is-fullwidth-code-point-1.0.0.tgz",
                          "dependencies": {
                            "number-is-nan": {
                              "version": "1.0.1",
                              "from": "https://registry.npmjs.org/number-is-nan/-/number-is-nan-1.0.1.tgz",
                              "resolved": "https://registry.npmjs.org/number-is-nan/-/number-is-nan-1.0.1.tgz"
                            }
                          }
                        }
                      }
                    },
                    "strip-ansi": {
                      "version": "3.0.1",
                      "from": "https://registry.npmjs.org/strip-ansi/-/strip-ansi-3.0.1.tgz",
                      "resolved": "https://registry.npmjs.org/strip-ansi/-/strip-ansi-3.0.1.tgz",
                      "dependencies": {
                        "ansi-regex": {
                          "version": "2.1.1",
                          "from": "https://registry.npmjs.org/ansi-regex/-/ansi-regex-2.1.1.tgz",
                          "resolved": "https://registry.npmjs.org/ansi-regex/-/ansi-regex-2.1.1.tgz"
                        }
                      }
                    },
                    "wide-align": {
                      "version": "1.1.0",
                      "from": "https://registry.npmjs.org/wide-align/-/wide-align-1.1.0.tgz",
                      "resolved": "https://registry.npmjs.org/wide-align/-/wide-align-1.1.0.tgz"
                    }
                  }
                },
                "set-blocking": {
                  "version": "2.0.0",
                  "from": "https://registry.npmjs.org/set-blocking/-/set-blocking-2.0.0.tgz",
                  "resolved": "https://registry.npmjs.org/set-blocking/-/set-blocking-2.0.0.tgz"
                }
              }
            },
            "rc": {
              "version": "1.1.7",
              "from": "https://registry.npmjs.org/rc/-/rc-1.1.7.tgz",
              "resolved": "https://registry.npmjs.org/rc/-/rc-1.1.7.tgz",
              "dependencies": {
                "deep-extend": {
                  "version": "0.4.1",
                  "from": "https://registry.npmjs.org/deep-extend/-/deep-extend-0.4.1.tgz",
                  "resolved": "https://registry.npmjs.org/deep-extend/-/deep-extend-0.4.1.tgz"
                },
                "ini": {
                  "version": "1.3.4",
                  "from": "https://registry.npmjs.org/ini/-/ini-1.3.4.tgz",
                  "resolved": "https://registry.npmjs.org/ini/-/ini-1.3.4.tgz"
                },
                "minimist": {
                  "version": "1.2.0",
                  "from": "https://registry.npmjs.org/minimist/-/minimist-1.2.0.tgz",
                  "resolved": "https://registry.npmjs.org/minimist/-/minimist-1.2.0.tgz"
                },
                "strip-json-comments": {
                  "version": "2.0.1",
                  "from": "https://registry.npmjs.org/strip-json-comments/-/strip-json-comments-2.0.1.tgz",
                  "resolved": "https://registry.npmjs.org/strip-json-comments/-/strip-json-comments-2.0.1.tgz"
                }
              }
            },
            "request": {
              "version": "2.81.0",
              "from": "https://registry.npmjs.org/request/-/request-2.81.0.tgz",
              "resolved": "https://registry.npmjs.org/request/-/request-2.81.0.tgz",
              "dependencies": {
                "aws-sign2": {
                  "version": "0.6.0",
                  "from": "https://registry.npmjs.org/aws-sign2/-/aws-sign2-0.6.0.tgz",
                  "resolved": "https://registry.npmjs.org/aws-sign2/-/aws-sign2-0.6.0.tgz"
                },
                "aws4": {
                  "version": "1.6.0",
                  "from": "https://registry.npmjs.org/aws4/-/aws4-1.6.0.tgz",
                  "resolved": "https://registry.npmjs.org/aws4/-/aws4-1.6.0.tgz"
                },
                "caseless": {
                  "version": "0.12.0",
                  "from": "https://registry.npmjs.org/caseless/-/caseless-0.12.0.tgz",
                  "resolved": "https://registry.npmjs.org/caseless/-/caseless-0.12.0.tgz"
                },
                "combined-stream": {
                  "version": "1.0.5",
                  "from": "https://registry.npmjs.org/combined-stream/-/combined-stream-1.0.5.tgz",
                  "resolved": "https://registry.npmjs.org/combined-stream/-/combined-stream-1.0.5.tgz",
                  "dependencies": {
                    "delayed-stream": {
                      "version": "1.0.0",
                      "from": "https://registry.npmjs.org/delayed-stream/-/delayed-stream-1.0.0.tgz",
                      "resolved": "https://registry.npmjs.org/delayed-stream/-/delayed-stream-1.0.0.tgz"
                    }
                  }
                },
                "extend": {
                  "version": "3.0.0",
                  "from": "https://registry.npmjs.org/extend/-/extend-3.0.0.tgz",
                  "resolved": "https://registry.npmjs.org/extend/-/extend-3.0.0.tgz"
                },
                "forever-agent": {
                  "version": "0.6.1",
                  "from": "https://registry.npmjs.org/forever-agent/-/forever-agent-0.6.1.tgz",
                  "resolved": "https://registry.npmjs.org/forever-agent/-/forever-agent-0.6.1.tgz"
                },
                "form-data": {
                  "version": "2.1.2",
                  "from": "https://registry.npmjs.org/form-data/-/form-data-2.1.2.tgz",
                  "resolved": "https://registry.npmjs.org/form-data/-/form-data-2.1.2.tgz",
                  "dependencies": {
                    "asynckit": {
                      "version": "0.4.0",
                      "from": "https://registry.npmjs.org/asynckit/-/asynckit-0.4.0.tgz",
                      "resolved": "https://registry.npmjs.org/asynckit/-/asynckit-0.4.0.tgz"
                    }
                  }
                },
                "har-validator": {
                  "version": "4.2.1",
                  "from": "https://registry.npmjs.org/har-validator/-/har-validator-4.2.1.tgz",
                  "resolved": "https://registry.npmjs.org/har-validator/-/har-validator-4.2.1.tgz",
                  "dependencies": {
                    "ajv": {
                      "version": "4.11.5",
                      "from": "https://registry.npmjs.org/ajv/-/ajv-4.11.5.tgz",
                      "resolved": "https://registry.npmjs.org/ajv/-/ajv-4.11.5.tgz",
                      "dependencies": {
                        "co": {
                          "version": "4.6.0",
                          "from": "https://registry.npmjs.org/co/-/co-4.6.0.tgz",
                          "resolved": "https://registry.npmjs.org/co/-/co-4.6.0.tgz"
                        },
                        "json-stable-stringify": {
                          "version": "1.0.1",
                          "from": "https://registry.npmjs.org/json-stable-stringify/-/json-stable-stringify-1.0.1.tgz",
                          "resolved": "https://registry.npmjs.org/json-stable-stringify/-/json-stable-stringify-1.0.1.tgz",
                          "dependencies": {
                            "jsonify": {
                              "version": "0.0.0",
                              "from": "https://registry.npmjs.org/jsonify/-/jsonify-0.0.0.tgz",
                              "resolved": "https://registry.npmjs.org/jsonify/-/jsonify-0.0.0.tgz"
                            }
                          }
                        }
                      }
                    },
                    "har-schema": {
                      "version": "1.0.5",
                      "from": "https://registry.npmjs.org/har-schema/-/har-schema-1.0.5.tgz",
                      "resolved": "https://registry.npmjs.org/har-schema/-/har-schema-1.0.5.tgz"
                    }
                  }
                },
                "hawk": {
                  "version": "3.1.3",
                  "from": "https://registry.npmjs.org/hawk/-/hawk-3.1.3.tgz",
                  "resolved": "https://registry.npmjs.org/hawk/-/hawk-3.1.3.tgz",
                  "dependencies": {
                    "hoek": {
                      "version": "2.16.3",
                      "from": "https://registry.npmjs.org/hoek/-/hoek-2.16.3.tgz",
                      "resolved": "https://registry.npmjs.org/hoek/-/hoek-2.16.3.tgz"
                    },
                    "boom": {
                      "version": "2.10.1",
                      "from": "https://registry.npmjs.org/boom/-/boom-2.10.1.tgz",
                      "resolved": "https://registry.npmjs.org/boom/-/boom-2.10.1.tgz"
                    },
                    "cryptiles": {
                      "version": "2.0.5",
                      "from": "https://registry.npmjs.org/cryptiles/-/cryptiles-2.0.5.tgz",
                      "resolved": "https://registry.npmjs.org/cryptiles/-/cryptiles-2.0.5.tgz"
                    },
                    "sntp": {
                      "version": "1.0.9",
                      "from": "https://registry.npmjs.org/sntp/-/sntp-1.0.9.tgz",
                      "resolved": "https://registry.npmjs.org/sntp/-/sntp-1.0.9.tgz"
                    }
                  }
                },
                "http-signature": {
                  "version": "1.1.1",
                  "from": "https://registry.npmjs.org/http-signature/-/http-signature-1.1.1.tgz",
                  "resolved": "https://registry.npmjs.org/http-signature/-/http-signature-1.1.1.tgz",
                  "dependencies": {
                    "assert-plus": {
                      "version": "0.2.0",
                      "from": "https://registry.npmjs.org/assert-plus/-/assert-plus-0.2.0.tgz",
                      "resolved": "https://registry.npmjs.org/assert-plus/-/assert-plus-0.2.0.tgz"
                    },
                    "jsprim": {
                      "version": "1.4.0",
                      "from": "https://registry.npmjs.org/jsprim/-/jsprim-1.4.0.tgz",
                      "resolved": "https://registry.npmjs.org/jsprim/-/jsprim-1.4.0.tgz",
                      "dependencies": {
                        "assert-plus": {
                          "version": "1.0.0",
                          "from": "https://registry.npmjs.org/assert-plus/-/assert-plus-1.0.0.tgz",
                          "resolved": "https://registry.npmjs.org/assert-plus/-/assert-plus-1.0.0.tgz"
                        },
                        "extsprintf": {
                          "version": "1.0.2",
                          "from": "https://registry.npmjs.org/extsprintf/-/extsprintf-1.0.2.tgz",
                          "resolved": "https://registry.npmjs.org/extsprintf/-/extsprintf-1.0.2.tgz"
                        },
                        "json-schema": {
                          "version": "0.2.3",
                          "from": "https://registry.npmjs.org/json-schema/-/json-schema-0.2.3.tgz",
                          "resolved": "https://registry.npmjs.org/json-schema/-/json-schema-0.2.3.tgz"
                        },
                        "verror": {
                          "version": "1.3.6",
                          "from": "https://registry.npmjs.org/verror/-/verror-1.3.6.tgz",
                          "resolved": "https://registry.npmjs.org/verror/-/verror-1.3.6.tgz"
                        }
                      }
                    },
                    "sshpk": {
                      "version": "1.11.0",
                      "from": "https://registry.npmjs.org/sshpk/-/sshpk-1.11.0.tgz",
                      "resolved": "https://registry.npmjs.org/sshpk/-/sshpk-1.11.0.tgz",
                      "dependencies": {
                        "asn1": {
                          "version": "0.2.3",
                          "from": "https://registry.npmjs.org/asn1/-/asn1-0.2.3.tgz",
                          "resolved": "https://registry.npmjs.org/asn1/-/asn1-0.2.3.tgz"
                        },
                        "assert-plus": {
                          "version": "1.0.0",
                          "from": "https://registry.npmjs.org/assert-plus/-/assert-plus-1.0.0.tgz",
                          "resolved": "https://registry.npmjs.org/assert-plus/-/assert-plus-1.0.0.tgz"
                        },
                        "dashdash": {
                          "version": "1.14.1",
                          "from": "https://registry.npmjs.org/dashdash/-/dashdash-1.14.1.tgz",
                          "resolved": "https://registry.npmjs.org/dashdash/-/dashdash-1.14.1.tgz"
                        },
                        "getpass": {
                          "version": "0.1.6",
                          "from": "https://registry.npmjs.org/getpass/-/getpass-0.1.6.tgz",
                          "resolved": "https://registry.npmjs.org/getpass/-/getpass-0.1.6.tgz"
                        },
                        "jsbn": {
                          "version": "0.1.1",
                          "from": "https://registry.npmjs.org/jsbn/-/jsbn-0.1.1.tgz",
                          "resolved": "https://registry.npmjs.org/jsbn/-/jsbn-0.1.1.tgz"
                        },
                        "tweetnacl": {
                          "version": "0.14.5",
                          "from": "https://registry.npmjs.org/tweetnacl/-/tweetnacl-0.14.5.tgz",
                          "resolved": "https://registry.npmjs.org/tweetnacl/-/tweetnacl-0.14.5.tgz"
                        },
                        "jodid25519": {
                          "version": "1.0.2",
                          "from": "https://registry.npmjs.org/jodid25519/-/jodid25519-1.0.2.tgz",
                          "resolved": "https://registry.npmjs.org/jodid25519/-/jodid25519-1.0.2.tgz"
                        },
                        "ecc-jsbn": {
                          "version": "0.1.1",
                          "from": "https://registry.npmjs.org/ecc-jsbn/-/ecc-jsbn-0.1.1.tgz",
                          "resolved": "https://registry.npmjs.org/ecc-jsbn/-/ecc-jsbn-0.1.1.tgz"
                        },
                        "bcrypt-pbkdf": {
                          "version": "1.0.1",
                          "from": "https://registry.npmjs.org/bcrypt-pbkdf/-/bcrypt-pbkdf-1.0.1.tgz",
                          "resolved": "https://registry.npmjs.org/bcrypt-pbkdf/-/bcrypt-pbkdf-1.0.1.tgz"
                        }
                      }
                    }
                  }
                },
                "is-typedarray": {
                  "version": "1.0.0",
                  "from": "https://registry.npmjs.org/is-typedarray/-/is-typedarray-1.0.0.tgz",
                  "resolved": "https://registry.npmjs.org/is-typedarray/-/is-typedarray-1.0.0.tgz"
                },
                "isstream": {
                  "version": "0.1.2",
                  "from": "https://registry.npmjs.org/isstream/-/isstream-0.1.2.tgz",
                  "resolved": "https://registry.npmjs.org/isstream/-/isstream-0.1.2.tgz"
                },
                "json-stringify-safe": {
                  "version": "5.0.1",
                  "from": "https://registry.npmjs.org/json-stringify-safe/-/json-stringify-safe-5.0.1.tgz",
                  "resolved": "https://registry.npmjs.org/json-stringify-safe/-/json-stringify-safe-5.0.1.tgz"
                },
                "mime-types": {
                  "version": "2.1.14",
                  "from": "https://registry.npmjs.org/mime-types/-/mime-types-2.1.14.tgz",
                  "resolved": "https://registry.npmjs.org/mime-types/-/mime-types-2.1.14.tgz",
                  "dependencies": {
                    "mime-db": {
                      "version": "1.26.0",
                      "from": "https://registry.npmjs.org/mime-db/-/mime-db-1.26.0.tgz",
                      "resolved": "https://registry.npmjs.org/mime-db/-/mime-db-1.26.0.tgz"
                    }
                  }
                },
                "oauth-sign": {
                  "version": "0.8.2",
                  "from": "https://registry.npmjs.org/oauth-sign/-/oauth-sign-0.8.2.tgz",
                  "resolved": "https://registry.npmjs.org/oauth-sign/-/oauth-sign-0.8.2.tgz"
                },
                "performance-now": {
                  "version": "0.2.0",
                  "from": "https://registry.npmjs.org/performance-now/-/performance-now-0.2.0.tgz",
                  "resolved": "https://registry.npmjs.org/performance-now/-/performance-now-0.2.0.tgz"
                },
                "qs": {
                  "version": "6.4.0",
                  "from": "https://registry.npmjs.org/qs/-/qs-6.4.0.tgz",
                  "resolved": "https://registry.npmjs.org/qs/-/qs-6.4.0.tgz"
                },
                "safe-buffer": {
                  "version": "5.0.1",
                  "from": "https://registry.npmjs.org/safe-buffer/-/safe-buffer-5.0.1.tgz",
                  "resolved": "https://registry.npmjs.org/safe-buffer/-/safe-buffer-5.0.1.tgz"
                },
                "stringstream": {
                  "version": "0.0.5",
                  "from": "https://registry.npmjs.org/stringstream/-/stringstream-0.0.5.tgz",
                  "resolved": "https://registry.npmjs.org/stringstream/-/stringstream-0.0.5.tgz"
                },
                "tough-cookie": {
                  "version": "2.3.2",
                  "from": "https://registry.npmjs.org/tough-cookie/-/tough-cookie-2.3.2.tgz",
                  "resolved": "https://registry.npmjs.org/tough-cookie/-/tough-cookie-2.3.2.tgz",
                  "dependencies": {
                    "punycode": {
                      "version": "1.4.1",
                      "from": "https://registry.npmjs.org/punycode/-/punycode-1.4.1.tgz",
                      "resolved": "https://registry.npmjs.org/punycode/-/punycode-1.4.1.tgz"
                    }
                  }
                },
                "tunnel-agent": {
                  "version": "0.6.0",
                  "from": "https://registry.npmjs.org/tunnel-agent/-/tunnel-agent-0.6.0.tgz",
                  "resolved": "https://registry.npmjs.org/tunnel-agent/-/tunnel-agent-0.6.0.tgz"
                },
                "uuid": {
                  "version": "3.0.1",
                  "from": "https://registry.npmjs.org/uuid/-/uuid-3.0.1.tgz",
                  "resolved": "https://registry.npmjs.org/uuid/-/uuid-3.0.1.tgz"
                }
              }
            },
            "rimraf": {
              "version": "2.6.1",
              "from": "https://registry.npmjs.org/rimraf/-/rimraf-2.6.1.tgz",
              "resolved": "https://registry.npmjs.org/rimraf/-/rimraf-2.6.1.tgz",
              "dependencies": {
                "glob": {
                  "version": "7.1.1",
                  "from": "https://registry.npmjs.org/glob/-/glob-7.1.1.tgz",
                  "resolved": "https://registry.npmjs.org/glob/-/glob-7.1.1.tgz",
                  "dependencies": {
                    "fs.realpath": {
                      "version": "1.0.0",
                      "from": "https://registry.npmjs.org/fs.realpath/-/fs.realpath-1.0.0.tgz",
                      "resolved": "https://registry.npmjs.org/fs.realpath/-/fs.realpath-1.0.0.tgz"
                    },
                    "inflight": {
                      "version": "1.0.6",
                      "from": "https://registry.npmjs.org/inflight/-/inflight-1.0.6.tgz",
                      "resolved": "https://registry.npmjs.org/inflight/-/inflight-1.0.6.tgz",
                      "dependencies": {
                        "wrappy": {
                          "version": "1.0.2",
                          "from": "https://registry.npmjs.org/wrappy/-/wrappy-1.0.2.tgz",
                          "resolved": "https://registry.npmjs.org/wrappy/-/wrappy-1.0.2.tgz"
                        }
                      }
                    },
                    "inherits": {
                      "version": "2.0.3",
                      "from": "https://registry.npmjs.org/inherits/-/inherits-2.0.3.tgz",
                      "resolved": "https://registry.npmjs.org/inherits/-/inherits-2.0.3.tgz"
                    },
                    "minimatch": {
                      "version": "3.0.3",
                      "from": "https://registry.npmjs.org/minimatch/-/minimatch-3.0.3.tgz",
                      "resolved": "https://registry.npmjs.org/minimatch/-/minimatch-3.0.3.tgz",
                      "dependencies": {
                        "brace-expansion": {
                          "version": "1.1.6",
                          "from": "https://registry.npmjs.org/brace-expansion/-/brace-expansion-1.1.6.tgz",
                          "resolved": "https://registry.npmjs.org/brace-expansion/-/brace-expansion-1.1.6.tgz",
                          "dependencies": {
                            "balanced-match": {
                              "version": "0.4.2",
                              "from": "https://registry.npmjs.org/balanced-match/-/balanced-match-0.4.2.tgz",
                              "resolved": "https://registry.npmjs.org/balanced-match/-/balanced-match-0.4.2.tgz"
                            },
                            "concat-map": {
                              "version": "0.0.1",
                              "from": "https://registry.npmjs.org/concat-map/-/concat-map-0.0.1.tgz",
                              "resolved": "https://registry.npmjs.org/concat-map/-/concat-map-0.0.1.tgz"
                            }
                          }
                        }
                      }
                    },
                    "once": {
                      "version": "1.4.0",
                      "from": "https://registry.npmjs.org/once/-/once-1.4.0.tgz",
                      "resolved": "https://registry.npmjs.org/once/-/once-1.4.0.tgz",
                      "dependencies": {
                        "wrappy": {
                          "version": "1.0.2",
                          "from": "https://registry.npmjs.org/wrappy/-/wrappy-1.0.2.tgz",
                          "resolved": "https://registry.npmjs.org/wrappy/-/wrappy-1.0.2.tgz"
                        }
                      }
                    },
                    "path-is-absolute": {
                      "version": "1.0.1",
                      "from": "https://registry.npmjs.org/path-is-absolute/-/path-is-absolute-1.0.1.tgz",
                      "resolved": "https://registry.npmjs.org/path-is-absolute/-/path-is-absolute-1.0.1.tgz"
                    }
                  }
                }
              }
            },
            "semver": {
              "version": "5.3.0",
              "from": "https://registry.npmjs.org/semver/-/semver-5.3.0.tgz",
              "resolved": "https://registry.npmjs.org/semver/-/semver-5.3.0.tgz"
            },
            "tar": {
              "version": "2.2.1",
              "from": "https://registry.npmjs.org/tar/-/tar-2.2.1.tgz",
              "resolved": "https://registry.npmjs.org/tar/-/tar-2.2.1.tgz",
              "dependencies": {
                "block-stream": {
                  "version": "0.0.9",
                  "from": "https://registry.npmjs.org/block-stream/-/block-stream-0.0.9.tgz",
                  "resolved": "https://registry.npmjs.org/block-stream/-/block-stream-0.0.9.tgz"
                },
                "fstream": {
                  "version": "1.0.11",
                  "from": "https://registry.npmjs.org/fstream/-/fstream-1.0.11.tgz",
                  "resolved": "https://registry.npmjs.org/fstream/-/fstream-1.0.11.tgz",
                  "dependencies": {
                    "graceful-fs": {
                      "version": "4.1.11",
                      "from": "https://registry.npmjs.org/graceful-fs/-/graceful-fs-4.1.11.tgz",
                      "resolved": "https://registry.npmjs.org/graceful-fs/-/graceful-fs-4.1.11.tgz"
                    }
                  }
                },
                "inherits": {
                  "version": "2.0.3",
                  "from": "https://registry.npmjs.org/inherits/-/inherits-2.0.3.tgz",
                  "resolved": "https://registry.npmjs.org/inherits/-/inherits-2.0.3.tgz"
                }
              }
            },
            "tar-pack": {
              "version": "3.4.0",
              "from": "https://registry.npmjs.org/tar-pack/-/tar-pack-3.4.0.tgz",
              "resolved": "https://registry.npmjs.org/tar-pack/-/tar-pack-3.4.0.tgz",
              "dependencies": {
                "debug": {
                  "version": "2.6.3",
                  "from": "https://registry.npmjs.org/debug/-/debug-2.6.3.tgz",
                  "resolved": "https://registry.npmjs.org/debug/-/debug-2.6.3.tgz",
                  "dependencies": {
                    "ms": {
                      "version": "0.7.2",
                      "from": "https://registry.npmjs.org/ms/-/ms-0.7.2.tgz",
                      "resolved": "https://registry.npmjs.org/ms/-/ms-0.7.2.tgz"
                    }
                  }
                },
                "fstream": {
                  "version": "1.0.11",
                  "from": "https://registry.npmjs.org/fstream/-/fstream-1.0.11.tgz",
                  "resolved": "https://registry.npmjs.org/fstream/-/fstream-1.0.11.tgz",
                  "dependencies": {
                    "graceful-fs": {
                      "version": "4.1.11",
                      "from": "https://registry.npmjs.org/graceful-fs/-/graceful-fs-4.1.11.tgz",
                      "resolved": "https://registry.npmjs.org/graceful-fs/-/graceful-fs-4.1.11.tgz"
                    },
                    "inherits": {
                      "version": "2.0.3",
                      "from": "https://registry.npmjs.org/inherits/-/inherits-2.0.3.tgz",
                      "resolved": "https://registry.npmjs.org/inherits/-/inherits-2.0.3.tgz"
                    }
                  }
                },
                "fstream-ignore": {
                  "version": "1.0.5",
                  "from": "https://registry.npmjs.org/fstream-ignore/-/fstream-ignore-1.0.5.tgz",
                  "resolved": "https://registry.npmjs.org/fstream-ignore/-/fstream-ignore-1.0.5.tgz",
                  "dependencies": {
                    "inherits": {
                      "version": "2.0.3",
                      "from": "https://registry.npmjs.org/inherits/-/inherits-2.0.3.tgz",
                      "resolved": "https://registry.npmjs.org/inherits/-/inherits-2.0.3.tgz"
                    },
                    "minimatch": {
                      "version": "3.0.3",
                      "from": "https://registry.npmjs.org/minimatch/-/minimatch-3.0.3.tgz",
                      "resolved": "https://registry.npmjs.org/minimatch/-/minimatch-3.0.3.tgz",
                      "dependencies": {
                        "brace-expansion": {
                          "version": "1.1.6",
                          "from": "https://registry.npmjs.org/brace-expansion/-/brace-expansion-1.1.6.tgz",
                          "resolved": "https://registry.npmjs.org/brace-expansion/-/brace-expansion-1.1.6.tgz",
                          "dependencies": {
                            "balanced-match": {
                              "version": "0.4.2",
                              "from": "https://registry.npmjs.org/balanced-match/-/balanced-match-0.4.2.tgz",
                              "resolved": "https://registry.npmjs.org/balanced-match/-/balanced-match-0.4.2.tgz"
                            },
                            "concat-map": {
                              "version": "0.0.1",
                              "from": "https://registry.npmjs.org/concat-map/-/concat-map-0.0.1.tgz",
                              "resolved": "https://registry.npmjs.org/concat-map/-/concat-map-0.0.1.tgz"
                            }
                          }
                        }
                      }
                    }
                  }
                },
                "once": {
                  "version": "1.4.0",
                  "from": "https://registry.npmjs.org/once/-/once-1.4.0.tgz",
                  "resolved": "https://registry.npmjs.org/once/-/once-1.4.0.tgz",
                  "dependencies": {
                    "wrappy": {
                      "version": "1.0.2",
                      "from": "https://registry.npmjs.org/wrappy/-/wrappy-1.0.2.tgz",
                      "resolved": "https://registry.npmjs.org/wrappy/-/wrappy-1.0.2.tgz"
                    }
                  }
                },
                "readable-stream": {
                  "version": "2.2.6",
                  "from": "https://registry.npmjs.org/readable-stream/-/readable-stream-2.2.6.tgz",
                  "resolved": "https://registry.npmjs.org/readable-stream/-/readable-stream-2.2.6.tgz",
                  "dependencies": {
                    "buffer-shims": {
                      "version": "1.0.0",
                      "from": "https://registry.npmjs.org/buffer-shims/-/buffer-shims-1.0.0.tgz",
                      "resolved": "https://registry.npmjs.org/buffer-shims/-/buffer-shims-1.0.0.tgz"
                    },
                    "core-util-is": {
                      "version": "1.0.2",
                      "from": "https://registry.npmjs.org/core-util-is/-/core-util-is-1.0.2.tgz",
                      "resolved": "https://registry.npmjs.org/core-util-is/-/core-util-is-1.0.2.tgz"
                    },
                    "isarray": {
                      "version": "1.0.0",
                      "from": "https://registry.npmjs.org/isarray/-/isarray-1.0.0.tgz",
                      "resolved": "https://registry.npmjs.org/isarray/-/isarray-1.0.0.tgz"
                    },
                    "inherits": {
                      "version": "2.0.3",
                      "from": "https://registry.npmjs.org/inherits/-/inherits-2.0.3.tgz",
                      "resolved": "https://registry.npmjs.org/inherits/-/inherits-2.0.3.tgz"
                    },
                    "process-nextick-args": {
                      "version": "1.0.7",
                      "from": "https://registry.npmjs.org/process-nextick-args/-/process-nextick-args-1.0.7.tgz",
                      "resolved": "https://registry.npmjs.org/process-nextick-args/-/process-nextick-args-1.0.7.tgz"
                    },
                    "string_decoder": {
                      "version": "0.10.31",
                      "from": "https://registry.npmjs.org/string_decoder/-/string_decoder-0.10.31.tgz",
                      "resolved": "https://registry.npmjs.org/string_decoder/-/string_decoder-0.10.31.tgz"
                    },
                    "util-deprecate": {
                      "version": "1.0.2",
                      "from": "https://registry.npmjs.org/util-deprecate/-/util-deprecate-1.0.2.tgz",
                      "resolved": "https://registry.npmjs.org/util-deprecate/-/util-deprecate-1.0.2.tgz"
                    }
                  }
                },
                "uid-number": {
                  "version": "0.0.6",
                  "from": "https://registry.npmjs.org/uid-number/-/uid-number-0.0.6.tgz",
                  "resolved": "https://registry.npmjs.org/uid-number/-/uid-number-0.0.6.tgz"
                }
              }
            }
          }
        }
      }
=======
      "from": "underscore@~1.7.0"
>>>>>>> 9a9f0f5c
    }
  }
}<|MERGE_RESOLUTION|>--- conflicted
+++ resolved
@@ -2,204 +2,29 @@
   "name": "history-sharelatex",
   "version": "0.1.4",
   "dependencies": {
-    "JSONStream": {
-<<<<<<< HEAD
-      "version": "1.1.1",
-      "from": "https://registry.npmjs.org/JSONStream/-/JSONStream-1.1.1.tgz",
-      "resolved": "https://registry.npmjs.org/JSONStream/-/JSONStream-1.1.1.tgz",
-      "dependencies": {
-        "jsonparse": {
-          "version": "1.2.0",
-          "from": "https://registry.npmjs.org/jsonparse/-/jsonparse-1.2.0.tgz",
-          "resolved": "https://registry.npmjs.org/jsonparse/-/jsonparse-1.2.0.tgz"
-        },
-        "through": {
-          "version": "2.3.8",
-          "from": "https://registry.npmjs.org/through/-/through-2.3.8.tgz",
-=======
-      "version": "1.3.1",
-      "from": "JSONStream@^1.0.4",
-      "resolved": "https://registry.npmjs.org/JSONStream/-/JSONStream-1.3.1.tgz",
-      "dependencies": {
-        "jsonparse": {
-          "version": "1.3.0",
-          "from": "jsonparse@^1.2.0",
-          "resolved": "https://registry.npmjs.org/jsonparse/-/jsonparse-1.3.0.tgz"
-        },
-        "through": {
-          "version": "2.3.8",
-          "from": "through@>=2.2.7 <3",
->>>>>>> 9a9f0f5c
-          "resolved": "https://registry.npmjs.org/through/-/through-2.3.8.tgz"
-        }
-      }
-    },
     "async": {
       "version": "0.2.10",
-<<<<<<< HEAD
-      "from": "https://registry.npmjs.org/async/-/async-0.2.10.tgz",
-      "resolved": "https://registry.npmjs.org/async/-/async-0.2.10.tgz"
-    },
-    "aws-sdk": {
-      "version": "2.2.43",
-      "from": "https://registry.npmjs.org/aws-sdk/-/aws-sdk-2.2.43.tgz",
-      "resolved": "https://registry.npmjs.org/aws-sdk/-/aws-sdk-2.2.43.tgz",
-=======
       "from": "async@~0.2.10"
     },
-    "aws-sdk": {
-      "version": "2.35.0",
-      "from": "aws-sdk@^2.1.34",
-      "resolved": "https://registry.npmjs.org/aws-sdk/-/aws-sdk-2.35.0.tgz",
->>>>>>> 9a9f0f5c
-      "dependencies": {
-        "buffer": {
-          "version": "4.9.1",
-          "from": "buffer@4.9.1",
-          "dependencies": {
-            "base64-js": {
-              "version": "1.2.0",
-              "from": "base64-js@^1.0.2"
-            },
-            "ieee754": {
-              "version": "1.1.8",
-              "from": "ieee754@^1.1.4"
-            },
-            "isarray": {
-              "version": "1.0.0",
-              "from": "isarray@^1.0.0"
-            }
-          }
-        },
-        "crypto-browserify": {
-          "version": "1.0.9",
-          "from": "crypto-browserify@1.0.9"
-        },
-        "jmespath": {
-          "version": "0.15.0",
-          "from": "jmespath@0.15.0"
-        },
-        "querystring": {
-          "version": "0.2.0",
-          "from": "querystring@0.2.0",
-          "resolved": "https://registry.npmjs.org/querystring/-/querystring-0.2.0.tgz"
-        },
-        "sax": {
-          "version": "1.1.5",
-<<<<<<< HEAD
-          "from": "https://registry.npmjs.org/sax/-/sax-1.1.5.tgz",
-          "resolved": "https://registry.npmjs.org/sax/-/sax-1.1.5.tgz"
-        },
-        "xml2js": {
-          "version": "0.4.15",
-          "from": "https://registry.npmjs.org/xml2js/-/xml2js-0.4.15.tgz",
-          "resolved": "https://registry.npmjs.org/xml2js/-/xml2js-0.4.15.tgz"
-        },
-        "xmlbuilder": {
-          "version": "2.6.2",
-          "from": "https://registry.npmjs.org/xmlbuilder/-/xmlbuilder-2.6.2.tgz",
-          "resolved": "https://registry.npmjs.org/xmlbuilder/-/xmlbuilder-2.6.2.tgz",
-          "dependencies": {
-            "lodash": {
-              "version": "3.5.0",
-              "from": "https://registry.npmjs.org/lodash/-/lodash-3.5.0.tgz",
-              "resolved": "https://registry.npmjs.org/lodash/-/lodash-3.5.0.tgz"
-=======
-          "from": "sax@1.1.5"
-        },
-        "url": {
-          "version": "0.10.3",
-          "from": "url@0.10.3",
-          "dependencies": {
-            "punycode": {
-              "version": "1.3.2",
-              "from": "punycode@1.3.2"
-            }
-          }
-        },
-        "uuid": {
-          "version": "3.0.0",
-          "from": "uuid@3.0.0"
-        },
-        "xml2js": {
-          "version": "0.4.15",
-          "from": "xml2js@0.4.15"
-        },
-        "xmlbuilder": {
-          "version": "2.6.2",
-          "from": "xmlbuilder@2.6.2",
-          "dependencies": {
-            "lodash": {
-              "version": "3.5.0",
-              "from": "lodash@~3.5.0"
->>>>>>> 9a9f0f5c
-            }
-          }
-        }
-      }
-    },
     "bson": {
-<<<<<<< HEAD
-      "version": "0.4.22",
-      "from": "https://registry.npmjs.org/bson/-/bson-0.4.22.tgz",
-      "resolved": "https://registry.npmjs.org/bson/-/bson-0.4.22.tgz"
-    },
-    "byline": {
-      "version": "4.2.1",
-      "from": "https://registry.npmjs.org/byline/-/byline-4.2.1.tgz",
-      "resolved": "https://registry.npmjs.org/byline/-/byline-4.2.1.tgz"
-    },
-    "cli": {
-      "version": "0.6.6",
-      "from": "https://registry.npmjs.org/cli/-/cli-0.6.6.tgz",
-=======
       "version": "0.4.23",
-      "from": "bson@^0.4.20",
-      "resolved": "https://registry.npmjs.org/bson/-/bson-0.4.23.tgz"
+      "from": "bson@^0.4.20"
     },
     "byline": {
       "version": "4.2.2",
-      "from": "byline@^4.2.1",
-      "resolved": "https://registry.npmjs.org/byline/-/byline-4.2.2.tgz"
+      "from": "byline@^4.2.1"
     },
     "cli": {
       "version": "0.6.6",
       "from": "cli@^0.6.6",
->>>>>>> 9a9f0f5c
-      "resolved": "https://registry.npmjs.org/cli/-/cli-0.6.6.tgz",
       "dependencies": {
         "glob": {
           "version": "3.2.11",
-<<<<<<< HEAD
-          "from": "https://registry.npmjs.org/glob/-/glob-3.2.11.tgz",
-          "resolved": "https://registry.npmjs.org/glob/-/glob-3.2.11.tgz",
-          "dependencies": {
-            "inherits": {
-              "version": "2.0.1",
-              "from": "https://registry.npmjs.org/inherits/-/inherits-2.0.1.tgz",
-              "resolved": "https://registry.npmjs.org/inherits/-/inherits-2.0.1.tgz"
-            },
-            "minimatch": {
-              "version": "0.3.0",
-              "from": "https://registry.npmjs.org/minimatch/-/minimatch-0.3.0.tgz",
-              "resolved": "https://registry.npmjs.org/minimatch/-/minimatch-0.3.0.tgz",
-              "dependencies": {
-                "lru-cache": {
-                  "version": "2.7.3",
-                  "from": "https://registry.npmjs.org/lru-cache/-/lru-cache-2.7.3.tgz",
-                  "resolved": "https://registry.npmjs.org/lru-cache/-/lru-cache-2.7.3.tgz"
-                },
-                "sigmund": {
-                  "version": "1.0.1",
-                  "from": "https://registry.npmjs.org/sigmund/-/sigmund-1.0.1.tgz",
-                  "resolved": "https://registry.npmjs.org/sigmund/-/sigmund-1.0.1.tgz"
-=======
           "from": "glob@~ 3.2.1",
           "dependencies": {
             "inherits": {
               "version": "2.0.3",
-              "from": "inherits@2",
-              "resolved": "https://registry.npmjs.org/inherits/-/inherits-2.0.3.tgz"
+              "from": "inherits@~2.0.1"
             },
             "minimatch": {
               "version": "0.3.0",
@@ -212,7 +37,6 @@
                 "sigmund": {
                   "version": "1.0.1",
                   "from": "sigmund@~1.0.0"
->>>>>>> 9a9f0f5c
                 }
               }
             }
@@ -220,106 +44,59 @@
         },
         "exit": {
           "version": "0.1.2",
-<<<<<<< HEAD
-          "from": "https://registry.npmjs.org/exit/-/exit-0.1.2.tgz",
-          "resolved": "https://registry.npmjs.org/exit/-/exit-0.1.2.tgz"
-=======
-          "from": "exit@~0.1.1"
->>>>>>> 9a9f0f5c
+          "from": "exit@0.1.2"
         }
       }
     },
     "express": {
       "version": "3.3.5",
-      "from": "https://registry.npmjs.org/express/-/express-3.3.5.tgz",
+      "from": "express@3.3.5",
       "resolved": "https://registry.npmjs.org/express/-/express-3.3.5.tgz",
       "dependencies": {
         "connect": {
           "version": "2.8.5",
-          "from": "https://registry.npmjs.org/connect/-/connect-2.8.5.tgz",
-          "resolved": "https://registry.npmjs.org/connect/-/connect-2.8.5.tgz",
+          "from": "connect@2.8.5",
           "dependencies": {
             "qs": {
               "version": "0.6.5",
-<<<<<<< HEAD
-              "from": "https://registry.npmjs.org/qs/-/qs-0.6.5.tgz",
-              "resolved": "https://registry.npmjs.org/qs/-/qs-0.6.5.tgz"
-=======
               "from": "qs@0.6.5"
->>>>>>> 9a9f0f5c
             },
             "formidable": {
               "version": "1.0.14",
-              "from": "https://registry.npmjs.org/formidable/-/formidable-1.0.14.tgz",
-              "resolved": "https://registry.npmjs.org/formidable/-/formidable-1.0.14.tgz"
+              "from": "formidable@1.0.14"
             },
             "bytes": {
               "version": "0.2.0",
-              "from": "https://registry.npmjs.org/bytes/-/bytes-0.2.0.tgz",
-              "resolved": "https://registry.npmjs.org/bytes/-/bytes-0.2.0.tgz"
+              "from": "bytes@0.2.0"
             },
             "pause": {
               "version": "0.0.1",
-<<<<<<< HEAD
-              "from": "https://registry.npmjs.org/pause/-/pause-0.0.1.tgz",
-              "resolved": "https://registry.npmjs.org/pause/-/pause-0.0.1.tgz"
-            },
-            "uid2": {
-              "version": "0.0.2",
-              "from": "https://registry.npmjs.org/uid2/-/uid2-0.0.2.tgz",
-              "resolved": "https://registry.npmjs.org/uid2/-/uid2-0.0.2.tgz"
-=======
               "from": "pause@0.0.1"
             },
             "uid2": {
               "version": "0.0.2",
               "from": "uid2@0.0.2"
->>>>>>> 9a9f0f5c
             }
           }
         },
         "commander": {
           "version": "1.2.0",
-          "from": "https://registry.npmjs.org/commander/-/commander-1.2.0.tgz",
+          "from": "commander@1.2.0",
           "resolved": "https://registry.npmjs.org/commander/-/commander-1.2.0.tgz",
           "dependencies": {
             "keypress": {
               "version": "0.1.0",
-<<<<<<< HEAD
-              "from": "https://registry.npmjs.org/keypress/-/keypress-0.1.0.tgz",
-=======
-              "from": "keypress@0.1.x",
->>>>>>> 9a9f0f5c
-              "resolved": "https://registry.npmjs.org/keypress/-/keypress-0.1.0.tgz"
+              "from": "keypress@0.1.x"
             }
           }
         },
         "range-parser": {
           "version": "0.0.4",
-<<<<<<< HEAD
-          "from": "https://registry.npmjs.org/range-parser/-/range-parser-0.0.4.tgz",
-          "resolved": "https://registry.npmjs.org/range-parser/-/range-parser-0.0.4.tgz"
+          "from": "range-parser@0.0.4"
         },
         "mkdirp": {
           "version": "0.3.5",
-          "from": "https://registry.npmjs.org/mkdirp/-/mkdirp-0.3.5.tgz",
-          "resolved": "https://registry.npmjs.org/mkdirp/-/mkdirp-0.3.5.tgz"
-        },
-        "cookie": {
-          "version": "0.1.0",
-          "from": "https://registry.npmjs.org/cookie/-/cookie-0.1.0.tgz",
-          "resolved": "https://registry.npmjs.org/cookie/-/cookie-0.1.0.tgz"
-        },
-        "buffer-crc32": {
-          "version": "0.2.1",
-          "from": "https://registry.npmjs.org/buffer-crc32/-/buffer-crc32-0.2.1.tgz",
-          "resolved": "https://registry.npmjs.org/buffer-crc32/-/buffer-crc32-0.2.1.tgz"
-=======
-          "from": "range-parser@0.0.4"
-        },
-        "mkdirp": {
-          "version": "0.3.5",
-          "from": "mkdirp@~0.3.5"
+          "from": "mkdirp@0.3.x"
         },
         "cookie": {
           "version": "0.1.0",
@@ -328,54 +105,27 @@
         "buffer-crc32": {
           "version": "0.2.1",
           "from": "buffer-crc32@0.2.1"
->>>>>>> 9a9f0f5c
         },
         "fresh": {
           "version": "0.2.0",
-          "from": "https://registry.npmjs.org/fresh/-/fresh-0.2.0.tgz",
-          "resolved": "https://registry.npmjs.org/fresh/-/fresh-0.2.0.tgz"
+          "from": "fresh@0.2.0"
         },
         "methods": {
           "version": "0.0.1",
-<<<<<<< HEAD
-          "from": "https://registry.npmjs.org/methods/-/methods-0.0.1.tgz",
-          "resolved": "https://registry.npmjs.org/methods/-/methods-0.0.1.tgz"
-=======
           "from": "methods@0.0.1"
->>>>>>> 9a9f0f5c
         },
         "send": {
           "version": "0.1.4",
-          "from": "https://registry.npmjs.org/send/-/send-0.1.4.tgz",
-          "resolved": "https://registry.npmjs.org/send/-/send-0.1.4.tgz",
+          "from": "send@0.1.4",
           "dependencies": {
             "mime": {
               "version": "1.2.11",
-<<<<<<< HEAD
-              "from": "https://registry.npmjs.org/mime/-/mime-1.2.11.tgz",
-              "resolved": "https://registry.npmjs.org/mime/-/mime-1.2.11.tgz"
-=======
               "from": "mime@~1.2.9"
->>>>>>> 9a9f0f5c
             }
           }
         },
         "cookie-signature": {
           "version": "1.0.1",
-<<<<<<< HEAD
-          "from": "https://registry.npmjs.org/cookie-signature/-/cookie-signature-1.0.1.tgz",
-          "resolved": "https://registry.npmjs.org/cookie-signature/-/cookie-signature-1.0.1.tgz"
-        },
-        "debug": {
-          "version": "2.2.0",
-          "from": "https://registry.npmjs.org/debug/-/debug-2.2.0.tgz",
-          "resolved": "https://registry.npmjs.org/debug/-/debug-2.2.0.tgz",
-          "dependencies": {
-            "ms": {
-              "version": "0.7.1",
-              "from": "https://registry.npmjs.org/ms/-/ms-0.7.1.tgz",
-              "resolved": "https://registry.npmjs.org/ms/-/ms-0.7.1.tgz"
-=======
           "from": "cookie-signature@1.0.1"
         },
         "debug": {
@@ -384,47 +134,135 @@
           "dependencies": {
             "ms": {
               "version": "0.7.2",
-              "from": "ms@0.7.2",
-              "resolved": "https://registry.npmjs.org/ms/-/ms-0.7.2.tgz"
->>>>>>> 9a9f0f5c
+              "from": "ms@0.7.2"
             }
           }
         }
       }
     },
-    "heap": {
-      "version": "0.2.6",
-<<<<<<< HEAD
-      "from": "https://registry.npmjs.org/heap/-/heap-0.2.6.tgz",
-=======
-      "from": "heap@^0.2.6",
->>>>>>> 9a9f0f5c
-      "resolved": "https://registry.npmjs.org/heap/-/heap-0.2.6.tgz"
-    },
     "line-reader": {
       "version": "0.2.4",
-<<<<<<< HEAD
-      "from": "https://registry.npmjs.org/line-reader/-/line-reader-0.2.4.tgz",
-      "resolved": "https://registry.npmjs.org/line-reader/-/line-reader-0.2.4.tgz"
+      "from": "line-reader@^0.2.4"
+    },
+    "mongojs": {
+      "version": "1.4.1",
+      "from": "mongojs@^1.4.1",
+      "dependencies": {
+        "each-series": {
+          "version": "1.0.0",
+          "from": "each-series@^1.0.0"
+        },
+        "mongodb-core": {
+          "version": "1.3.22-alpha4",
+          "from": "mongodb-core@^1.2.8",
+          "dependencies": {
+            "require_optional": {
+              "version": "1.0.0",
+              "from": "require_optional@~1.0.0",
+              "dependencies": {
+                "semver": {
+                  "version": "5.3.0",
+                  "from": "semver@^5.1.0"
+                },
+                "resolve-from": {
+                  "version": "2.0.0",
+                  "from": "resolve-from@^2.0.0"
+                }
+              }
+            }
+          }
+        },
+        "once": {
+          "version": "1.4.0",
+          "from": "once@^1.3.2",
+          "dependencies": {
+            "wrappy": {
+              "version": "1.0.2",
+              "from": "wrappy@1"
+            }
+          }
+        },
+        "parse-mongo-url": {
+          "version": "1.1.1",
+          "from": "parse-mongo-url@^1.1.0"
+        },
+        "pump": {
+          "version": "1.0.2",
+          "from": "pump@^1.0.0",
+          "dependencies": {
+            "end-of-stream": {
+              "version": "1.4.0",
+              "from": "end-of-stream@^1.1.0"
+            }
+          }
+        },
+        "readable-stream": {
+          "version": "2.2.6",
+          "from": "readable-stream@^2.0.2",
+          "dependencies": {
+            "buffer-shims": {
+              "version": "1.0.0",
+              "from": "buffer-shims@^1.0.0"
+            },
+            "core-util-is": {
+              "version": "1.0.2",
+              "from": "core-util-is@~1.0.0"
+            },
+            "isarray": {
+              "version": "1.0.0",
+              "from": "isarray@~1.0.0"
+            },
+            "inherits": {
+              "version": "2.0.3",
+              "from": "inherits@~2.0.1"
+            },
+            "process-nextick-args": {
+              "version": "1.0.7",
+              "from": "process-nextick-args@~1.0.6"
+            },
+            "string_decoder": {
+              "version": "0.10.31",
+              "from": "string_decoder@~0.10.x"
+            },
+            "util-deprecate": {
+              "version": "1.0.2",
+              "from": "util-deprecate@~1.0.1"
+            }
+          }
+        },
+        "thunky": {
+          "version": "0.1.0",
+          "from": "thunky@^0.1.0"
+        },
+        "to-mongodb-core": {
+          "version": "2.0.0",
+          "from": "to-mongodb-core@^2.0.0"
+        },
+        "xtend": {
+          "version": "4.0.1",
+          "from": "xtend@^4.0.0"
+        }
+      }
+    },
+    "settings-sharelatex": {
+      "version": "1.0.0",
+      "from": "settings-sharelatex@git+https://github.com/sharelatex/settings-sharelatex.git#v1.0.0",
+      "resolved": "git+https://github.com/sharelatex/settings-sharelatex.git#cbc5e41c1dbe6789721a14b3fdae05bf22546559",
+      "dependencies": {
+        "coffee-script": {
+          "version": "1.6.0",
+          "from": "coffee-script@1.6.0"
+        }
+      }
     },
     "logger-sharelatex": {
       "version": "1.5.6",
-      "from": "git+https://github.com/sharelatex/logger-sharelatex.git#v1.5.6",
+      "from": "logger-sharelatex@git+https://github.com/sharelatex/logger-sharelatex.git#v1.5.6",
       "resolved": "git+https://github.com/sharelatex/logger-sharelatex.git#b2956ec56b582b9f4fc8fdda8dc00c06e77c5537",
-=======
-      "from": "line-reader@^0.2.4",
-      "resolved": "https://registry.npmjs.org/line-reader/-/line-reader-0.2.4.tgz"
-    },
-    "logger-sharelatex": {
-      "version": "1.5.0",
-      "from": "logger-sharelatex@git+https://github.com/sharelatex/logger-sharelatex.git#v1.5.0",
-      "resolved": "git+https://github.com/sharelatex/logger-sharelatex.git#35ac891175f58f87f3950b5808a83ab01579a097",
->>>>>>> 9a9f0f5c
       "dependencies": {
         "bunyan": {
           "version": "1.5.1",
           "from": "bunyan@1.5.1",
-          "resolved": "https://registry.npmjs.org/bunyan/-/bunyan-1.5.1.tgz",
           "dependencies": {
             "dtrace-provider": {
               "version": "0.6.0",
@@ -432,12 +270,7 @@
               "dependencies": {
                 "nan": {
                   "version": "2.5.1",
-<<<<<<< HEAD
-                  "from": "nan@>=2.0.8 <3.0.0",
-                  "resolved": "https://registry.npmjs.org/nan/-/nan-2.5.1.tgz"
-=======
                   "from": "nan@^2.0.8"
->>>>>>> 9a9f0f5c
                 }
               }
             },
@@ -451,8 +284,7 @@
                   "dependencies": {
                     "minimist": {
                       "version": "0.0.8",
-                      "from": "minimist@0.0.8",
-                      "resolved": "https://registry.npmjs.org/minimist/-/minimist-0.0.8.tgz"
+                      "from": "minimist@0.0.8"
                     }
                   }
                 },
@@ -470,49 +302,20 @@
                       "dependencies": {
                         "inflight": {
                           "version": "1.0.6",
-<<<<<<< HEAD
-                          "from": "inflight@>=1.0.4 <2.0.0",
-=======
                           "from": "inflight@^1.0.4",
->>>>>>> 9a9f0f5c
-                          "resolved": "https://registry.npmjs.org/inflight/-/inflight-1.0.6.tgz",
                           "dependencies": {
                             "wrappy": {
                               "version": "1.0.2",
-<<<<<<< HEAD
-                              "from": "wrappy@>=1.0.0 <2.0.0",
-                              "resolved": "https://registry.npmjs.org/wrappy/-/wrappy-1.0.2.tgz"
-=======
                               "from": "wrappy@1"
->>>>>>> 9a9f0f5c
                             }
                           }
                         },
                         "inherits": {
                           "version": "2.0.3",
-<<<<<<< HEAD
-                          "from": "inherits@>=2.0.0 <3.0.0",
-=======
-                          "from": "inherits@2",
->>>>>>> 9a9f0f5c
-                          "resolved": "https://registry.npmjs.org/inherits/-/inherits-2.0.3.tgz"
+                          "from": "inherits@2"
                         },
                         "minimatch": {
                           "version": "3.0.3",
-<<<<<<< HEAD
-                          "from": "minimatch@>=2.0.0 <3.0.0||>=3.0.0 <4.0.0",
-                          "resolved": "https://registry.npmjs.org/minimatch/-/minimatch-3.0.3.tgz",
-                          "dependencies": {
-                            "brace-expansion": {
-                              "version": "1.1.6",
-                              "from": "brace-expansion@>=1.0.0 <2.0.0",
-                              "resolved": "https://registry.npmjs.org/brace-expansion/-/brace-expansion-1.1.6.tgz",
-                              "dependencies": {
-                                "balanced-match": {
-                                  "version": "0.4.2",
-                                  "from": "balanced-match@>=0.4.1 <0.5.0",
-                                  "resolved": "https://registry.npmjs.org/balanced-match/-/balanced-match-0.4.2.tgz"
-=======
                           "from": "minimatch@2 || 3",
                           "dependencies": {
                             "brace-expansion": {
@@ -522,7 +325,6 @@
                                 "balanced-match": {
                                   "version": "0.4.2",
                                   "from": "balanced-match@^0.4.1"
->>>>>>> 9a9f0f5c
                                 },
                                 "concat-map": {
                                   "version": "0.0.1",
@@ -534,32 +336,17 @@
                         },
                         "once": {
                           "version": "1.4.0",
-<<<<<<< HEAD
-                          "from": "once@>=1.3.0 <2.0.0",
-=======
                           "from": "once@^1.3.0",
->>>>>>> 9a9f0f5c
-                          "resolved": "https://registry.npmjs.org/once/-/once-1.4.0.tgz",
                           "dependencies": {
                             "wrappy": {
                               "version": "1.0.2",
-<<<<<<< HEAD
-                              "from": "wrappy@>=1.0.0 <2.0.0",
-                              "resolved": "https://registry.npmjs.org/wrappy/-/wrappy-1.0.2.tgz"
-=======
                               "from": "wrappy@1"
->>>>>>> 9a9f0f5c
                             }
                           }
                         },
                         "path-is-absolute": {
                           "version": "1.0.1",
-<<<<<<< HEAD
-                          "from": "path-is-absolute@>=1.0.0 <2.0.0",
-=======
-                          "from": "path-is-absolute@^1.0.0",
->>>>>>> 9a9f0f5c
-                          "resolved": "https://registry.npmjs.org/path-is-absolute/-/path-is-absolute-1.0.1.tgz"
+                          "from": "path-is-absolute@^1.0.0"
                         }
                       }
                     }
@@ -569,12 +356,7 @@
             },
             "safe-json-stringify": {
               "version": "1.0.4",
-<<<<<<< HEAD
-              "from": "safe-json-stringify@>=1.0.0 <2.0.0",
-              "resolved": "https://registry.npmjs.org/safe-json-stringify/-/safe-json-stringify-1.0.4.tgz"
-=======
               "from": "safe-json-stringify@~1"
->>>>>>> 9a9f0f5c
             }
           }
         },
@@ -585,889 +367,179 @@
         },
         "grunt-contrib-clean": {
           "version": "0.6.0",
-          "from": "grunt-contrib-clean@>=0.6.0 <0.7.0",
-          "resolved": "https://registry.npmjs.org/grunt-contrib-clean/-/grunt-contrib-clean-0.6.0.tgz",
+          "from": "grunt-contrib-clean@^0.6.0",
           "dependencies": {
             "rimraf": {
               "version": "2.2.8",
-              "from": "rimraf@>=2.2.1 <2.3.0",
-              "resolved": "https://registry.npmjs.org/rimraf/-/rimraf-2.2.8.tgz"
+              "from": "rimraf@~2.2.1"
             }
           }
         },
         "grunt-contrib-coffee": {
           "version": "0.11.1",
-          "from": "grunt-contrib-coffee@>=0.11.0 <0.12.0",
-          "resolved": "https://registry.npmjs.org/grunt-contrib-coffee/-/grunt-contrib-coffee-0.11.1.tgz",
+          "from": "grunt-contrib-coffee@^0.11.0",
           "dependencies": {
             "coffee-script": {
               "version": "1.7.1",
-              "from": "coffee-script@>=1.7.0 <1.8.0",
-              "resolved": "https://registry.npmjs.org/coffee-script/-/coffee-script-1.7.1.tgz",
+              "from": "coffee-script@~1.7.0",
               "dependencies": {
                 "mkdirp": {
                   "version": "0.3.5",
-                  "from": "mkdirp@>=0.3.5 <0.4.0",
-                  "resolved": "https://registry.npmjs.org/mkdirp/-/mkdirp-0.3.5.tgz"
+                  "from": "mkdirp@~0.3.5"
                 }
               }
             },
             "chalk": {
               "version": "0.5.1",
-              "from": "chalk@>=0.5.0 <0.6.0",
-              "resolved": "https://registry.npmjs.org/chalk/-/chalk-0.5.1.tgz",
+              "from": "chalk@~0.5.0",
               "dependencies": {
                 "ansi-styles": {
                   "version": "1.1.0",
-                  "from": "ansi-styles@>=1.1.0 <2.0.0",
-                  "resolved": "https://registry.npmjs.org/ansi-styles/-/ansi-styles-1.1.0.tgz"
+                  "from": "ansi-styles@^1.1.0"
                 },
                 "escape-string-regexp": {
                   "version": "1.0.5",
-                  "from": "escape-string-regexp@>=1.0.0 <2.0.0",
-                  "resolved": "https://registry.npmjs.org/escape-string-regexp/-/escape-string-regexp-1.0.5.tgz"
+                  "from": "escape-string-regexp@^1.0.0"
                 },
                 "has-ansi": {
                   "version": "0.1.0",
-                  "from": "has-ansi@>=0.1.0 <0.2.0",
-                  "resolved": "https://registry.npmjs.org/has-ansi/-/has-ansi-0.1.0.tgz",
+                  "from": "has-ansi@^0.1.0",
                   "dependencies": {
                     "ansi-regex": {
                       "version": "0.2.1",
-                      "from": "ansi-regex@>=0.2.0 <0.3.0",
-                      "resolved": "https://registry.npmjs.org/ansi-regex/-/ansi-regex-0.2.1.tgz"
+                      "from": "ansi-regex@^0.2.1"
                     }
                   }
                 },
                 "strip-ansi": {
                   "version": "0.3.0",
-                  "from": "strip-ansi@>=0.3.0 <0.4.0",
-                  "resolved": "https://registry.npmjs.org/strip-ansi/-/strip-ansi-0.3.0.tgz",
+                  "from": "strip-ansi@^0.3.0",
                   "dependencies": {
                     "ansi-regex": {
                       "version": "0.2.1",
-                      "from": "ansi-regex@>=0.2.0 <0.3.0",
-                      "resolved": "https://registry.npmjs.org/ansi-regex/-/ansi-regex-0.2.1.tgz"
+                      "from": "ansi-regex@^0.2.1"
                     }
                   }
                 },
                 "supports-color": {
                   "version": "0.2.0",
-                  "from": "supports-color@>=0.2.0 <0.3.0",
-                  "resolved": "https://registry.npmjs.org/supports-color/-/supports-color-0.2.0.tgz"
+                  "from": "supports-color@^0.2.0"
                 }
               }
             },
             "lodash": {
               "version": "2.4.2",
-              "from": "lodash@>=2.4.1 <2.5.0",
-              "resolved": "https://registry.npmjs.org/lodash/-/lodash-2.4.2.tgz"
+              "from": "lodash@~2.4.1"
             }
           }
         },
         "grunt-execute": {
           "version": "0.2.2",
-          "from": "grunt-execute@>=0.2.2 <0.3.0",
-          "resolved": "https://registry.npmjs.org/grunt-execute/-/grunt-execute-0.2.2.tgz"
+          "from": "grunt-execute@^0.2.2"
         },
         "grunt-mocha-test": {
           "version": "0.11.0",
-          "from": "grunt-mocha-test@>=0.11.0 <0.12.0",
-          "resolved": "https://registry.npmjs.org/grunt-mocha-test/-/grunt-mocha-test-0.11.0.tgz",
+          "from": "grunt-mocha-test@^0.11.0",
           "dependencies": {
             "mocha": {
               "version": "1.20.1",
-              "from": "mocha@>=1.20.0 <1.21.0",
-              "resolved": "https://registry.npmjs.org/mocha/-/mocha-1.20.1.tgz",
+              "from": "mocha@~1.20.0",
               "dependencies": {
                 "commander": {
                   "version": "2.0.0",
-                  "from": "commander@2.0.0",
-                  "resolved": "https://registry.npmjs.org/commander/-/commander-2.0.0.tgz"
+                  "from": "commander@2.0.0"
                 },
                 "growl": {
                   "version": "1.7.0",
-                  "from": "growl@>=1.7.0 <1.8.0",
-                  "resolved": "https://registry.npmjs.org/growl/-/growl-1.7.0.tgz"
+                  "from": "growl@1.7.x"
                 },
                 "jade": {
                   "version": "0.26.3",
                   "from": "jade@0.26.3",
-                  "resolved": "https://registry.npmjs.org/jade/-/jade-0.26.3.tgz",
                   "dependencies": {
                     "commander": {
                       "version": "0.6.1",
-                      "from": "commander@0.6.1",
-                      "resolved": "https://registry.npmjs.org/commander/-/commander-0.6.1.tgz"
+                      "from": "commander@0.6.1"
                     },
                     "mkdirp": {
                       "version": "0.3.0",
-                      "from": "mkdirp@0.3.0",
-                      "resolved": "https://registry.npmjs.org/mkdirp/-/mkdirp-0.3.0.tgz"
+                      "from": "mkdirp@0.3.0"
                     }
                   }
                 },
                 "diff": {
                   "version": "1.0.7",
-                  "from": "diff@1.0.7",
-                  "resolved": "https://registry.npmjs.org/diff/-/diff-1.0.7.tgz"
+                  "from": "diff@1.0.7"
                 },
                 "debug": {
                   "version": "2.6.3",
                   "from": "debug@*",
-                  "resolved": "https://registry.npmjs.org/debug/-/debug-2.6.3.tgz",
                   "dependencies": {
                     "ms": {
                       "version": "0.7.2",
-                      "from": "ms@0.7.2",
-                      "resolved": "https://registry.npmjs.org/ms/-/ms-0.7.2.tgz"
+                      "from": "ms@0.7.2"
                     }
                   }
                 },
                 "mkdirp": {
                   "version": "0.3.5",
-                  "from": "mkdirp@0.3.5",
-                  "resolved": "https://registry.npmjs.org/mkdirp/-/mkdirp-0.3.5.tgz"
+                  "from": "mkdirp@0.3.5"
                 },
                 "glob": {
                   "version": "3.2.3",
                   "from": "glob@3.2.3",
-                  "resolved": "https://registry.npmjs.org/glob/-/glob-3.2.3.tgz",
                   "dependencies": {
                     "minimatch": {
                       "version": "0.2.14",
-                      "from": "minimatch@>=0.2.11 <0.3.0",
-                      "resolved": "https://registry.npmjs.org/minimatch/-/minimatch-0.2.14.tgz",
+                      "from": "minimatch@~0.2.11",
                       "dependencies": {
                         "lru-cache": {
                           "version": "2.7.3",
-                          "from": "lru-cache@>=2.0.0 <3.0.0",
-                          "resolved": "https://registry.npmjs.org/lru-cache/-/lru-cache-2.7.3.tgz"
+                          "from": "lru-cache@2"
                         },
                         "sigmund": {
                           "version": "1.0.1",
-                          "from": "sigmund@>=1.0.0 <1.1.0",
-                          "resolved": "https://registry.npmjs.org/sigmund/-/sigmund-1.0.1.tgz"
+                          "from": "sigmund@~1.0.0"
                         }
                       }
                     },
                     "graceful-fs": {
                       "version": "2.0.3",
-                      "from": "graceful-fs@>=2.0.0 <2.1.0",
-                      "resolved": "https://registry.npmjs.org/graceful-fs/-/graceful-fs-2.0.3.tgz"
+                      "from": "graceful-fs@~2.0.0"
                     },
                     "inherits": {
                       "version": "2.0.3",
-                      "from": "inherits@>=2.0.0 <3.0.0",
-                      "resolved": "https://registry.npmjs.org/inherits/-/inherits-2.0.3.tgz"
-                    }
-                  }
-                }
-              }
-            },
-            "hooker": {
-              "version": "0.2.3",
-              "from": "hooker@>=0.2.3 <0.3.0",
-              "resolved": "https://registry.npmjs.org/hooker/-/hooker-0.2.3.tgz"
-            },
-            "fs-extra": {
-              "version": "0.9.1",
-              "from": "fs-extra@>=0.9.1 <0.10.0",
-              "resolved": "https://registry.npmjs.org/fs-extra/-/fs-extra-0.9.1.tgz",
-              "dependencies": {
-                "ncp": {
-                  "version": "0.5.1",
-                  "from": "ncp@>=0.5.1 <0.6.0",
-                  "resolved": "https://registry.npmjs.org/ncp/-/ncp-0.5.1.tgz"
-                },
-                "mkdirp": {
-                  "version": "0.5.1",
-                  "from": "mkdirp@>=0.5.0 <0.6.0",
-                  "resolved": "https://registry.npmjs.org/mkdirp/-/mkdirp-0.5.1.tgz",
-                  "dependencies": {
-                    "minimist": {
-                      "version": "0.0.8",
-                      "from": "minimist@0.0.8",
-                      "resolved": "https://registry.npmjs.org/minimist/-/minimist-0.0.8.tgz"
-                    }
-                  }
-                },
-                "jsonfile": {
-                  "version": "1.1.1",
-                  "from": "jsonfile@>=1.1.0 <1.2.0",
-                  "resolved": "https://registry.npmjs.org/jsonfile/-/jsonfile-1.1.1.tgz"
-                },
-                "rimraf": {
-                  "version": "2.6.1",
-                  "from": "rimraf@>=2.2.8 <3.0.0",
-                  "resolved": "https://registry.npmjs.org/rimraf/-/rimraf-2.6.1.tgz",
-                  "dependencies": {
-                    "glob": {
-                      "version": "7.1.1",
-                      "from": "glob@>=7.0.5 <8.0.0",
-                      "resolved": "https://registry.npmjs.org/glob/-/glob-7.1.1.tgz",
-                      "dependencies": {
-                        "fs.realpath": {
-                          "version": "1.0.0",
-                          "from": "fs.realpath@>=1.0.0 <2.0.0",
-                          "resolved": "https://registry.npmjs.org/fs.realpath/-/fs.realpath-1.0.0.tgz"
-                        },
-                        "inflight": {
-                          "version": "1.0.6",
-                          "from": "inflight@>=1.0.4 <2.0.0",
-                          "resolved": "https://registry.npmjs.org/inflight/-/inflight-1.0.6.tgz",
-                          "dependencies": {
-                            "wrappy": {
-                              "version": "1.0.2",
-                              "from": "wrappy@>=1.0.0 <2.0.0",
-                              "resolved": "https://registry.npmjs.org/wrappy/-/wrappy-1.0.2.tgz"
-                            }
-                          }
-                        },
-                        "inherits": {
-                          "version": "2.0.3",
-                          "from": "inherits@>=2.0.0 <3.0.0",
-                          "resolved": "https://registry.npmjs.org/inherits/-/inherits-2.0.3.tgz"
-                        },
-                        "minimatch": {
-                          "version": "3.0.3",
-                          "from": "minimatch@>=2.0.0 <3.0.0||>=3.0.0 <4.0.0",
-                          "resolved": "https://registry.npmjs.org/minimatch/-/minimatch-3.0.3.tgz",
-                          "dependencies": {
-                            "brace-expansion": {
-                              "version": "1.1.6",
-                              "from": "brace-expansion@>=1.0.0 <2.0.0",
-                              "resolved": "https://registry.npmjs.org/brace-expansion/-/brace-expansion-1.1.6.tgz",
-                              "dependencies": {
-                                "balanced-match": {
-                                  "version": "0.4.2",
-                                  "from": "balanced-match@>=0.4.1 <0.5.0",
-                                  "resolved": "https://registry.npmjs.org/balanced-match/-/balanced-match-0.4.2.tgz"
-                                },
-                                "concat-map": {
-                                  "version": "0.0.1",
-                                  "from": "concat-map@0.0.1",
-                                  "resolved": "https://registry.npmjs.org/concat-map/-/concat-map-0.0.1.tgz"
-                                }
-                              }
-                            }
-                          }
-                        },
-                        "once": {
-                          "version": "1.4.0",
-                          "from": "once@>=1.3.0 <2.0.0",
-                          "resolved": "https://registry.npmjs.org/once/-/once-1.4.0.tgz",
-                          "dependencies": {
-                            "wrappy": {
-                              "version": "1.0.2",
-                              "from": "wrappy@>=1.0.0 <2.0.0",
-                              "resolved": "https://registry.npmjs.org/wrappy/-/wrappy-1.0.2.tgz"
-                            }
-                          }
-                        },
-                        "path-is-absolute": {
-                          "version": "1.0.1",
-                          "from": "path-is-absolute@>=1.0.0 <2.0.0",
-                          "resolved": "https://registry.npmjs.org/path-is-absolute/-/path-is-absolute-1.0.1.tgz"
-                        }
-                      }
-                    }
-                  }
-                }
-              }
-            }
-          }
-        },
-        "raven": {
-<<<<<<< HEAD
-          "version": "1.2.0",
-          "from": "raven@>=1.1.3 <2.0.0",
-          "resolved": "https://registry.npmjs.org/raven/-/raven-1.2.0.tgz",
-          "dependencies": {
-            "cookie": {
-              "version": "0.3.1",
-              "from": "cookie@0.3.1",
-              "resolved": "https://registry.npmjs.org/cookie/-/cookie-0.3.1.tgz"
-            },
-            "json-stringify-safe": {
-              "version": "5.0.1",
-              "from": "json-stringify-safe@5.0.1",
-              "resolved": "https://registry.npmjs.org/json-stringify-safe/-/json-stringify-safe-5.0.1.tgz"
-            },
-            "lsmod": {
-              "version": "1.0.0",
-              "from": "lsmod@1.0.0",
-              "resolved": "https://registry.npmjs.org/lsmod/-/lsmod-1.0.0.tgz"
-            },
-            "uuid": {
-              "version": "3.0.0",
-              "from": "uuid@3.0.0",
-              "resolved": "https://registry.npmjs.org/uuid/-/uuid-3.0.0.tgz"
-=======
-          "version": "0.8.1",
-          "from": "raven@^0.8.0",
-          "resolved": "https://registry.npmjs.org/raven/-/raven-0.8.1.tgz",
-          "dependencies": {
-            "cookie": {
-              "version": "0.1.0",
-              "from": "cookie@0.1.0"
-            },
-            "lsmod": {
-              "version": "0.0.3",
-              "from": "lsmod@~0.0.3",
-              "resolved": "https://registry.npmjs.org/lsmod/-/lsmod-0.0.3.tgz"
-            },
-            "node-uuid": {
-              "version": "1.4.8",
-              "from": "node-uuid@~1.4.1"
->>>>>>> 9a9f0f5c
-            },
-            "stack-trace": {
-              "version": "0.0.9",
-              "from": "stack-trace@0.0.9",
-              "resolved": "https://registry.npmjs.org/stack-trace/-/stack-trace-0.0.9.tgz"
-            }
-          }
-        },
-        "timekeeper": {
-          "version": "1.0.0",
-          "from": "timekeeper@>=1.0.0 <2.0.0",
-          "resolved": "https://registry.npmjs.org/timekeeper/-/timekeeper-1.0.0.tgz"
-        }
-      }
-    },
-    "metrics-sharelatex": {
-<<<<<<< HEAD
-      "version": "1.5.0",
-      "from": "git+https://github.com/sharelatex/metrics-sharelatex.git#v1.5.0",
-      "resolved": "git+https://github.com/sharelatex/metrics-sharelatex.git#05bd57604115ae5efdca2a419fbef4f25e9a780f",
-=======
-      "version": "1.7.1",
-      "from": "metrics-sharelatex@git+https://github.com/sharelatex/metrics-sharelatex.git#v1.7.1",
-      "resolved": "git+https://github.com/sharelatex/metrics-sharelatex.git#166961924c599b1f9468f2e17846fa2a9d12372d",
->>>>>>> 9a9f0f5c
-      "dependencies": {
-        "lynx": {
-          "version": "0.1.1",
-          "from": "lynx@~0.1.1",
-          "dependencies": {
-            "mersenne": {
-              "version": "0.0.3",
-              "from": "mersenne@~0.0.3"
-            },
-            "statsd-parser": {
-              "version": "0.0.4",
-              "from": "statsd-parser@~0.0.4"
-            }
-          }
-        },
-        "coffee-script": {
-          "version": "1.6.0",
-          "from": "coffee-script@1.6.0",
-          "resolved": "https://registry.npmjs.org/coffee-script/-/coffee-script-1.6.0.tgz"
-        },
-        "underscore": {
-          "version": "1.6.0",
-          "from": "underscore@~1.6.0"
-        }
-      }
-    },
-    "mongo-uri": {
-      "version": "0.1.2",
-<<<<<<< HEAD
-      "from": "https://registry.npmjs.org/mongo-uri/-/mongo-uri-0.1.2.tgz",
-=======
-      "from": "mongo-uri@^0.1.2",
->>>>>>> 9a9f0f5c
-      "resolved": "https://registry.npmjs.org/mongo-uri/-/mongo-uri-0.1.2.tgz"
-    },
-    "mongojs": {
-      "version": "1.4.1",
-<<<<<<< HEAD
-      "from": "https://registry.npmjs.org/mongojs/-/mongojs-1.4.1.tgz",
-=======
-      "from": "mongojs@^1.4.1",
->>>>>>> 9a9f0f5c
-      "resolved": "https://registry.npmjs.org/mongojs/-/mongojs-1.4.1.tgz",
-      "dependencies": {
-        "each-series": {
-          "version": "1.0.0",
-<<<<<<< HEAD
-          "from": "https://registry.npmjs.org/each-series/-/each-series-1.0.0.tgz",
-          "resolved": "https://registry.npmjs.org/each-series/-/each-series-1.0.0.tgz"
-        },
-        "mongodb-core": {
-          "version": "1.3.10",
-          "from": "https://registry.npmjs.org/mongodb-core/-/mongodb-core-1.3.10.tgz",
-          "resolved": "https://registry.npmjs.org/mongodb-core/-/mongodb-core-1.3.10.tgz",
-          "dependencies": {
-            "require_optional": {
-              "version": "1.0.0",
-              "from": "https://registry.npmjs.org/require_optional/-/require_optional-1.0.0.tgz",
-              "resolved": "https://registry.npmjs.org/require_optional/-/require_optional-1.0.0.tgz",
-              "dependencies": {
-                "semver": {
-                  "version": "5.1.0",
-                  "from": "https://registry.npmjs.org/semver/-/semver-5.1.0.tgz",
-                  "resolved": "https://registry.npmjs.org/semver/-/semver-5.1.0.tgz"
-                },
-                "resolve-from": {
-                  "version": "2.0.0",
-                  "from": "https://registry.npmjs.org/resolve-from/-/resolve-from-2.0.0.tgz",
-=======
-          "from": "each-series@^1.0.0",
-          "resolved": "https://registry.npmjs.org/each-series/-/each-series-1.0.0.tgz"
-        },
-        "mongodb-core": {
-          "version": "1.3.22-alpha4",
-          "from": "mongodb-core@^1.2.8",
-          "resolved": "https://registry.npmjs.org/mongodb-core/-/mongodb-core-1.3.22-alpha4.tgz",
-          "dependencies": {
-            "require_optional": {
-              "version": "1.0.0",
-              "from": "require_optional@~1.0.0",
-              "resolved": "https://registry.npmjs.org/require_optional/-/require_optional-1.0.0.tgz",
-              "dependencies": {
-                "semver": {
-                  "version": "5.3.0",
-                  "from": "semver@^5.1.0"
-                },
-                "resolve-from": {
-                  "version": "2.0.0",
-                  "from": "resolve-from@^2.0.0",
->>>>>>> 9a9f0f5c
-                  "resolved": "https://registry.npmjs.org/resolve-from/-/resolve-from-2.0.0.tgz"
-                }
-              }
-            }
-          }
-        },
-        "once": {
-<<<<<<< HEAD
-          "version": "1.3.3",
-          "from": "https://registry.npmjs.org/once/-/once-1.3.3.tgz",
-          "resolved": "https://registry.npmjs.org/once/-/once-1.3.3.tgz",
-          "dependencies": {
-            "wrappy": {
-              "version": "1.0.1",
-              "from": "https://registry.npmjs.org/wrappy/-/wrappy-1.0.1.tgz",
-              "resolved": "https://registry.npmjs.org/wrappy/-/wrappy-1.0.1.tgz"
-=======
-          "version": "1.4.0",
-          "from": "once@^1.3.2",
-          "resolved": "https://registry.npmjs.org/once/-/once-1.4.0.tgz",
-          "dependencies": {
-            "wrappy": {
-              "version": "1.0.2",
-              "from": "wrappy@1"
->>>>>>> 9a9f0f5c
-            }
-          }
-        },
-        "parse-mongo-url": {
-          "version": "1.1.1",
-<<<<<<< HEAD
-          "from": "https://registry.npmjs.org/parse-mongo-url/-/parse-mongo-url-1.1.1.tgz",
-          "resolved": "https://registry.npmjs.org/parse-mongo-url/-/parse-mongo-url-1.1.1.tgz"
-        },
-        "pump": {
-          "version": "1.0.1",
-          "from": "https://registry.npmjs.org/pump/-/pump-1.0.1.tgz",
-          "resolved": "https://registry.npmjs.org/pump/-/pump-1.0.1.tgz",
-          "dependencies": {
-            "end-of-stream": {
-              "version": "1.1.0",
-              "from": "https://registry.npmjs.org/end-of-stream/-/end-of-stream-1.1.0.tgz",
-              "resolved": "https://registry.npmjs.org/end-of-stream/-/end-of-stream-1.1.0.tgz"
-=======
-          "from": "parse-mongo-url@^1.1.0",
-          "resolved": "https://registry.npmjs.org/parse-mongo-url/-/parse-mongo-url-1.1.1.tgz"
-        },
-        "pump": {
-          "version": "1.0.2",
-          "from": "pump@^1.0.0",
-          "resolved": "https://registry.npmjs.org/pump/-/pump-1.0.2.tgz",
-          "dependencies": {
-            "end-of-stream": {
-              "version": "1.4.0",
-              "from": "end-of-stream@^1.1.0",
-              "resolved": "https://registry.npmjs.org/end-of-stream/-/end-of-stream-1.4.0.tgz"
->>>>>>> 9a9f0f5c
-            }
-          }
-        },
-        "readable-stream": {
-<<<<<<< HEAD
-          "version": "2.0.6",
-          "from": "https://registry.npmjs.org/readable-stream/-/readable-stream-2.0.6.tgz",
-          "resolved": "https://registry.npmjs.org/readable-stream/-/readable-stream-2.0.6.tgz",
-=======
-          "version": "2.2.6",
-          "from": "readable-stream@^2.0.2",
->>>>>>> 9a9f0f5c
-          "dependencies": {
-            "buffer-shims": {
-              "version": "1.0.0",
-              "from": "buffer-shims@^1.0.0"
-            },
-            "core-util-is": {
-              "version": "1.0.2",
-<<<<<<< HEAD
-              "from": "https://registry.npmjs.org/core-util-is/-/core-util-is-1.0.2.tgz",
-              "resolved": "https://registry.npmjs.org/core-util-is/-/core-util-is-1.0.2.tgz"
-            },
-            "inherits": {
-              "version": "2.0.1",
-              "from": "https://registry.npmjs.org/inherits/-/inherits-2.0.1.tgz",
-              "resolved": "https://registry.npmjs.org/inherits/-/inherits-2.0.1.tgz"
-            },
-            "isarray": {
-              "version": "1.0.0",
-              "from": "https://registry.npmjs.org/isarray/-/isarray-1.0.0.tgz",
-              "resolved": "https://registry.npmjs.org/isarray/-/isarray-1.0.0.tgz"
-            },
-            "process-nextick-args": {
-              "version": "1.0.6",
-              "from": "https://registry.npmjs.org/process-nextick-args/-/process-nextick-args-1.0.6.tgz",
-              "resolved": "https://registry.npmjs.org/process-nextick-args/-/process-nextick-args-1.0.6.tgz"
-            },
-            "string_decoder": {
-              "version": "0.10.31",
-              "from": "https://registry.npmjs.org/string_decoder/-/string_decoder-0.10.31.tgz",
-              "resolved": "https://registry.npmjs.org/string_decoder/-/string_decoder-0.10.31.tgz"
-            },
-            "util-deprecate": {
-              "version": "1.0.2",
-              "from": "https://registry.npmjs.org/util-deprecate/-/util-deprecate-1.0.2.tgz",
-              "resolved": "https://registry.npmjs.org/util-deprecate/-/util-deprecate-1.0.2.tgz"
-=======
-              "from": "core-util-is@~1.0.0"
-            },
-            "isarray": {
-              "version": "1.0.0",
-              "from": "isarray@~1.0.0"
-            },
-            "inherits": {
-              "version": "2.0.3",
-              "from": "inherits@~2.0.1",
-              "resolved": "https://registry.npmjs.org/inherits/-/inherits-2.0.3.tgz"
-            },
-            "process-nextick-args": {
-              "version": "1.0.7",
-              "from": "process-nextick-args@~1.0.6"
-            },
-            "string_decoder": {
-              "version": "0.10.31",
-              "from": "string_decoder@~0.10.x"
-            },
-            "util-deprecate": {
-              "version": "1.0.2",
-              "from": "util-deprecate@~1.0.1"
->>>>>>> 9a9f0f5c
-            }
-          }
-        },
-        "thunky": {
-          "version": "0.1.0",
-<<<<<<< HEAD
-          "from": "https://registry.npmjs.org/thunky/-/thunky-0.1.0.tgz",
-          "resolved": "https://registry.npmjs.org/thunky/-/thunky-0.1.0.tgz"
-        },
-        "to-mongodb-core": {
-          "version": "2.0.0",
-          "from": "https://registry.npmjs.org/to-mongodb-core/-/to-mongodb-core-2.0.0.tgz",
-=======
-          "from": "thunky@^0.1.0"
-        },
-        "to-mongodb-core": {
-          "version": "2.0.0",
-          "from": "to-mongodb-core@^2.0.0",
->>>>>>> 9a9f0f5c
-          "resolved": "https://registry.npmjs.org/to-mongodb-core/-/to-mongodb-core-2.0.0.tgz"
-        },
-        "xtend": {
-          "version": "4.0.1",
-<<<<<<< HEAD
-          "from": "https://registry.npmjs.org/xtend/-/xtend-4.0.1.tgz",
-=======
-          "from": "xtend@^4.0.0",
->>>>>>> 9a9f0f5c
-          "resolved": "https://registry.npmjs.org/xtend/-/xtend-4.0.1.tgz"
-        }
-      }
-    },
-    "redis": {
-      "version": "0.10.3",
-<<<<<<< HEAD
-      "from": "https://registry.npmjs.org/redis/-/redis-0.10.3.tgz",
-      "resolved": "https://registry.npmjs.org/redis/-/redis-0.10.3.tgz"
-    },
-    "redis-sharelatex": {
-      "version": "0.0.9",
-      "from": "https://registry.npmjs.org/redis-sharelatex/-/redis-sharelatex-0.0.9.tgz",
-      "resolved": "https://registry.npmjs.org/redis-sharelatex/-/redis-sharelatex-0.0.9.tgz",
-      "dependencies": {
-        "chai": {
-          "version": "1.9.1",
-          "from": "https://registry.npmjs.org/chai/-/chai-1.9.1.tgz",
-          "resolved": "https://registry.npmjs.org/chai/-/chai-1.9.1.tgz",
-          "dependencies": {
-            "assertion-error": {
-              "version": "1.0.0",
-              "from": "https://registry.npmjs.org/assertion-error/-/assertion-error-1.0.0.tgz",
-              "resolved": "https://registry.npmjs.org/assertion-error/-/assertion-error-1.0.0.tgz"
-            },
-            "deep-eql": {
-              "version": "0.1.3",
-              "from": "https://registry.npmjs.org/deep-eql/-/deep-eql-0.1.3.tgz",
-              "resolved": "https://registry.npmjs.org/deep-eql/-/deep-eql-0.1.3.tgz",
-              "dependencies": {
-                "type-detect": {
-                  "version": "0.1.1",
-                  "from": "https://registry.npmjs.org/type-detect/-/type-detect-0.1.1.tgz",
-                  "resolved": "https://registry.npmjs.org/type-detect/-/type-detect-0.1.1.tgz"
-=======
-      "from": "redis@~0.10.1"
-    },
-    "redis-sharelatex": {
-      "version": "0.0.9",
-      "from": "redis-sharelatex@~0.0.9",
-      "dependencies": {
-        "chai": {
-          "version": "1.9.1",
-          "from": "chai@1.9.1",
-          "dependencies": {
-            "assertion-error": {
-              "version": "1.0.0",
-              "from": "assertion-error@1.0.0"
-            },
-            "deep-eql": {
-              "version": "0.1.3",
-              "from": "deep-eql@0.1.3",
-              "dependencies": {
-                "type-detect": {
-                  "version": "0.1.1",
-                  "from": "type-detect@0.1.1"
->>>>>>> 9a9f0f5c
-                }
-              }
-            }
-          }
-        },
-        "coffee-script": {
-          "version": "1.8.0",
-<<<<<<< HEAD
-          "from": "https://registry.npmjs.org/coffee-script/-/coffee-script-1.8.0.tgz",
-          "resolved": "https://registry.npmjs.org/coffee-script/-/coffee-script-1.8.0.tgz",
-          "dependencies": {
-            "mkdirp": {
-              "version": "0.3.5",
-              "from": "https://registry.npmjs.org/mkdirp/-/mkdirp-0.3.5.tgz",
-              "resolved": "https://registry.npmjs.org/mkdirp/-/mkdirp-0.3.5.tgz"
-=======
-          "from": "coffee-script@1.8.0",
-          "dependencies": {
-            "mkdirp": {
-              "version": "0.3.5",
-              "from": "mkdirp@~0.3.5"
->>>>>>> 9a9f0f5c
-            }
-          }
-        },
-        "grunt-contrib-coffee": {
-          "version": "0.11.1",
-<<<<<<< HEAD
-          "from": "https://registry.npmjs.org/grunt-contrib-coffee/-/grunt-contrib-coffee-0.11.1.tgz",
-          "resolved": "https://registry.npmjs.org/grunt-contrib-coffee/-/grunt-contrib-coffee-0.11.1.tgz",
-          "dependencies": {
-            "coffee-script": {
-              "version": "1.7.1",
-              "from": "https://registry.npmjs.org/coffee-script/-/coffee-script-1.7.1.tgz",
-              "resolved": "https://registry.npmjs.org/coffee-script/-/coffee-script-1.7.1.tgz",
-              "dependencies": {
-                "mkdirp": {
-                  "version": "0.3.5",
-                  "from": "https://registry.npmjs.org/mkdirp/-/mkdirp-0.3.5.tgz",
-                  "resolved": "https://registry.npmjs.org/mkdirp/-/mkdirp-0.3.5.tgz"
-=======
-          "from": "grunt-contrib-coffee@0.11.1",
-          "dependencies": {
-            "coffee-script": {
-              "version": "1.7.1",
-              "from": "coffee-script@~1.7.0",
-              "dependencies": {
-                "mkdirp": {
-                  "version": "0.3.5",
-                  "from": "mkdirp@~0.3.5"
->>>>>>> 9a9f0f5c
-                }
-              }
-            },
-            "chalk": {
-              "version": "0.5.1",
-<<<<<<< HEAD
-              "from": "https://registry.npmjs.org/chalk/-/chalk-0.5.1.tgz",
-              "resolved": "https://registry.npmjs.org/chalk/-/chalk-0.5.1.tgz",
-              "dependencies": {
-                "ansi-styles": {
-                  "version": "1.1.0",
-                  "from": "https://registry.npmjs.org/ansi-styles/-/ansi-styles-1.1.0.tgz",
-                  "resolved": "https://registry.npmjs.org/ansi-styles/-/ansi-styles-1.1.0.tgz"
-                },
-                "escape-string-regexp": {
-                  "version": "1.0.5",
-                  "from": "https://registry.npmjs.org/escape-string-regexp/-/escape-string-regexp-1.0.5.tgz",
-=======
-              "from": "chalk@~0.5.0",
-              "dependencies": {
-                "ansi-styles": {
-                  "version": "1.1.0",
-                  "from": "ansi-styles@^1.1.0"
-                },
-                "escape-string-regexp": {
-                  "version": "1.0.5",
-                  "from": "escape-string-regexp@^1.0.0",
->>>>>>> 9a9f0f5c
-                  "resolved": "https://registry.npmjs.org/escape-string-regexp/-/escape-string-regexp-1.0.5.tgz"
-                },
-                "has-ansi": {
-                  "version": "0.1.0",
-<<<<<<< HEAD
-                  "from": "https://registry.npmjs.org/has-ansi/-/has-ansi-0.1.0.tgz",
-                  "resolved": "https://registry.npmjs.org/has-ansi/-/has-ansi-0.1.0.tgz",
-                  "dependencies": {
-                    "ansi-regex": {
-                      "version": "0.2.1",
-                      "from": "https://registry.npmjs.org/ansi-regex/-/ansi-regex-0.2.1.tgz",
-                      "resolved": "https://registry.npmjs.org/ansi-regex/-/ansi-regex-0.2.1.tgz"
-=======
-                  "from": "has-ansi@^0.1.0",
-                  "dependencies": {
-                    "ansi-regex": {
-                      "version": "0.2.1",
-                      "from": "ansi-regex@^0.2.1"
->>>>>>> 9a9f0f5c
-                    }
-                  }
-                },
-                "strip-ansi": {
-                  "version": "0.3.0",
-<<<<<<< HEAD
-                  "from": "https://registry.npmjs.org/strip-ansi/-/strip-ansi-0.3.0.tgz",
-                  "resolved": "https://registry.npmjs.org/strip-ansi/-/strip-ansi-0.3.0.tgz",
-                  "dependencies": {
-                    "ansi-regex": {
-                      "version": "0.2.1",
-                      "from": "https://registry.npmjs.org/ansi-regex/-/ansi-regex-0.2.1.tgz",
-                      "resolved": "https://registry.npmjs.org/ansi-regex/-/ansi-regex-0.2.1.tgz"
-=======
-                  "from": "strip-ansi@^0.3.0",
-                  "dependencies": {
-                    "ansi-regex": {
-                      "version": "0.2.1",
-                      "from": "ansi-regex@^0.2.1"
->>>>>>> 9a9f0f5c
-                    }
-                  }
-                },
-                "supports-color": {
-                  "version": "0.2.0",
-<<<<<<< HEAD
-                  "from": "https://registry.npmjs.org/supports-color/-/supports-color-0.2.0.tgz",
-                  "resolved": "https://registry.npmjs.org/supports-color/-/supports-color-0.2.0.tgz"
-=======
-                  "from": "supports-color@^0.2.0"
->>>>>>> 9a9f0f5c
-                }
-              }
-            },
-            "lodash": {
-              "version": "2.4.2",
-<<<<<<< HEAD
-              "from": "https://registry.npmjs.org/lodash/-/lodash-2.4.2.tgz",
-              "resolved": "https://registry.npmjs.org/lodash/-/lodash-2.4.2.tgz"
-=======
-              "from": "lodash@~2.4.1"
->>>>>>> 9a9f0f5c
-            }
-          }
-        },
-        "grunt-mocha-test": {
-          "version": "0.12.0",
-<<<<<<< HEAD
-          "from": "https://registry.npmjs.org/grunt-mocha-test/-/grunt-mocha-test-0.12.0.tgz",
-          "resolved": "https://registry.npmjs.org/grunt-mocha-test/-/grunt-mocha-test-0.12.0.tgz",
-          "dependencies": {
-            "hooker": {
-              "version": "0.2.3",
-              "from": "https://registry.npmjs.org/hooker/-/hooker-0.2.3.tgz",
-              "resolved": "https://registry.npmjs.org/hooker/-/hooker-0.2.3.tgz"
-            },
-            "fs-extra": {
-              "version": "0.11.1",
-              "from": "https://registry.npmjs.org/fs-extra/-/fs-extra-0.11.1.tgz",
-              "resolved": "https://registry.npmjs.org/fs-extra/-/fs-extra-0.11.1.tgz",
-              "dependencies": {
-                "ncp": {
-                  "version": "0.6.0",
-                  "from": "https://registry.npmjs.org/ncp/-/ncp-0.6.0.tgz",
-                  "resolved": "https://registry.npmjs.org/ncp/-/ncp-0.6.0.tgz"
-                },
-                "mkdirp": {
-                  "version": "0.5.1",
-                  "from": "https://registry.npmjs.org/mkdirp/-/mkdirp-0.5.1.tgz",
-                  "resolved": "https://registry.npmjs.org/mkdirp/-/mkdirp-0.5.1.tgz",
-=======
-          "from": "grunt-mocha-test@0.12.0",
-          "dependencies": {
+                      "from": "inherits@2"
+                    }
+                  }
+                }
+              }
+            },
             "hooker": {
               "version": "0.2.3",
               "from": "hooker@~0.2.3"
             },
             "fs-extra": {
-              "version": "0.11.1",
-              "from": "fs-extra@~0.11.1",
+              "version": "0.9.1",
+              "from": "fs-extra@~0.9.1",
               "dependencies": {
                 "ncp": {
-                  "version": "0.6.0",
-                  "from": "ncp@^0.6.0"
+                  "version": "0.5.1",
+                  "from": "ncp@^0.5.1"
                 },
                 "mkdirp": {
                   "version": "0.5.1",
                   "from": "mkdirp@^0.5.0",
->>>>>>> 9a9f0f5c
                   "dependencies": {
                     "minimist": {
                       "version": "0.0.8",
-                      "from": "https://registry.npmjs.org/minimist/-/minimist-0.0.8.tgz",
-                      "resolved": "https://registry.npmjs.org/minimist/-/minimist-0.0.8.tgz"
+                      "from": "minimist@0.0.8"
                     }
                   }
                 },
                 "jsonfile": {
-<<<<<<< HEAD
-                  "version": "2.2.3",
-                  "from": "https://registry.npmjs.org/jsonfile/-/jsonfile-2.2.3.tgz",
-                  "resolved": "https://registry.npmjs.org/jsonfile/-/jsonfile-2.2.3.tgz"
-                },
-                "rimraf": {
-                  "version": "2.5.2",
-                  "from": "https://registry.npmjs.org/rimraf/-/rimraf-2.5.2.tgz",
-                  "resolved": "https://registry.npmjs.org/rimraf/-/rimraf-2.5.2.tgz",
-                  "dependencies": {
-                    "glob": {
-                      "version": "7.0.3",
-                      "from": "https://registry.npmjs.org/glob/-/glob-7.0.3.tgz",
-                      "resolved": "https://registry.npmjs.org/glob/-/glob-7.0.3.tgz",
-=======
-                  "version": "2.4.0",
-                  "from": "jsonfile@^2.0.0",
-                  "dependencies": {
-                    "graceful-fs": {
-                      "version": "4.1.11",
-                      "from": "graceful-fs@^4.1.6"
-                    }
-                  }
+                  "version": "1.1.1",
+                  "from": "jsonfile@~1.1.0"
                 },
                 "rimraf": {
                   "version": "2.6.1",
@@ -1476,63 +548,24 @@
                     "glob": {
                       "version": "7.1.1",
                       "from": "glob@^7.0.5",
->>>>>>> 9a9f0f5c
                       "dependencies": {
                         "fs.realpath": {
                           "version": "1.0.0",
                           "from": "fs.realpath@^1.0.0"
                         },
                         "inflight": {
-<<<<<<< HEAD
-                          "version": "1.0.4",
-                          "from": "https://registry.npmjs.org/inflight/-/inflight-1.0.4.tgz",
-                          "resolved": "https://registry.npmjs.org/inflight/-/inflight-1.0.4.tgz",
-                          "dependencies": {
-                            "wrappy": {
-                              "version": "1.0.1",
-                              "from": "https://registry.npmjs.org/wrappy/-/wrappy-1.0.1.tgz",
-                              "resolved": "https://registry.npmjs.org/wrappy/-/wrappy-1.0.1.tgz"
-=======
                           "version": "1.0.6",
                           "from": "inflight@^1.0.4",
-                          "resolved": "https://registry.npmjs.org/inflight/-/inflight-1.0.6.tgz",
                           "dependencies": {
                             "wrappy": {
                               "version": "1.0.2",
                               "from": "wrappy@1"
->>>>>>> 9a9f0f5c
                             }
                           }
                         },
                         "inherits": {
-<<<<<<< HEAD
-                          "version": "2.0.1",
-                          "from": "https://registry.npmjs.org/inherits/-/inherits-2.0.1.tgz",
-                          "resolved": "https://registry.npmjs.org/inherits/-/inherits-2.0.1.tgz"
-                        },
-                        "minimatch": {
-                          "version": "3.0.0",
-                          "from": "https://registry.npmjs.org/minimatch/-/minimatch-3.0.0.tgz",
-                          "resolved": "https://registry.npmjs.org/minimatch/-/minimatch-3.0.0.tgz",
-                          "dependencies": {
-                            "brace-expansion": {
-                              "version": "1.1.3",
-                              "from": "https://registry.npmjs.org/brace-expansion/-/brace-expansion-1.1.3.tgz",
-                              "resolved": "https://registry.npmjs.org/brace-expansion/-/brace-expansion-1.1.3.tgz",
-                              "dependencies": {
-                                "balanced-match": {
-                                  "version": "0.3.0",
-                                  "from": "https://registry.npmjs.org/balanced-match/-/balanced-match-0.3.0.tgz",
-                                  "resolved": "https://registry.npmjs.org/balanced-match/-/balanced-match-0.3.0.tgz"
-                                },
-                                "concat-map": {
-                                  "version": "0.0.1",
-                                  "from": "https://registry.npmjs.org/concat-map/-/concat-map-0.0.1.tgz",
-                                  "resolved": "https://registry.npmjs.org/concat-map/-/concat-map-0.0.1.tgz"
-=======
                           "version": "2.0.3",
-                          "from": "inherits@2",
-                          "resolved": "https://registry.npmjs.org/inherits/-/inherits-2.0.3.tgz"
+                          "from": "inherits@2"
                         },
                         "minimatch": {
                           "version": "3.0.3",
@@ -1549,44 +582,24 @@
                                 "concat-map": {
                                   "version": "0.0.1",
                                   "from": "concat-map@0.0.1"
->>>>>>> 9a9f0f5c
                                 }
                               }
                             }
                           }
                         },
                         "once": {
-<<<<<<< HEAD
-                          "version": "1.3.3",
-                          "from": "https://registry.npmjs.org/once/-/once-1.3.3.tgz",
-                          "resolved": "https://registry.npmjs.org/once/-/once-1.3.3.tgz",
-                          "dependencies": {
-                            "wrappy": {
-                              "version": "1.0.1",
-                              "from": "https://registry.npmjs.org/wrappy/-/wrappy-1.0.1.tgz",
-                              "resolved": "https://registry.npmjs.org/wrappy/-/wrappy-1.0.1.tgz"
-=======
                           "version": "1.4.0",
                           "from": "once@^1.3.0",
-                          "resolved": "https://registry.npmjs.org/once/-/once-1.4.0.tgz",
                           "dependencies": {
                             "wrappy": {
                               "version": "1.0.2",
                               "from": "wrappy@1"
->>>>>>> 9a9f0f5c
                             }
                           }
                         },
                         "path-is-absolute": {
-<<<<<<< HEAD
-                          "version": "1.0.0",
-                          "from": "https://registry.npmjs.org/path-is-absolute/-/path-is-absolute-1.0.0.tgz",
-                          "resolved": "https://registry.npmjs.org/path-is-absolute/-/path-is-absolute-1.0.0.tgz"
-=======
                           "version": "1.0.1",
-                          "from": "path-is-absolute@^1.0.0",
-                          "resolved": "https://registry.npmjs.org/path-is-absolute/-/path-is-absolute-1.0.1.tgz"
->>>>>>> 9a9f0f5c
+                          "from": "path-is-absolute@^1.0.0"
                         }
                       }
                     }
@@ -1596,297 +609,77 @@
             }
           }
         },
-        "mocha": {
-          "version": "1.21.4",
-          "from": "https://registry.npmjs.org/mocha/-/mocha-1.21.4.tgz",
-          "resolved": "https://registry.npmjs.org/mocha/-/mocha-1.21.4.tgz",
-          "dependencies": {
-            "commander": {
-              "version": "2.0.0",
-              "from": "https://registry.npmjs.org/commander/-/commander-2.0.0.tgz",
-              "resolved": "https://registry.npmjs.org/commander/-/commander-2.0.0.tgz"
-            },
-            "growl": {
-              "version": "1.8.1",
-<<<<<<< HEAD
-              "from": "https://registry.npmjs.org/growl/-/growl-1.8.1.tgz",
-              "resolved": "https://registry.npmjs.org/growl/-/growl-1.8.1.tgz"
-=======
-              "from": "growl@1.8.x"
->>>>>>> 9a9f0f5c
-            },
-            "jade": {
-              "version": "0.26.3",
-              "from": "https://registry.npmjs.org/jade/-/jade-0.26.3.tgz",
-              "resolved": "https://registry.npmjs.org/jade/-/jade-0.26.3.tgz",
-              "dependencies": {
-                "commander": {
-                  "version": "0.6.1",
-                  "from": "https://registry.npmjs.org/commander/-/commander-0.6.1.tgz",
-                  "resolved": "https://registry.npmjs.org/commander/-/commander-0.6.1.tgz"
-                },
-                "mkdirp": {
-                  "version": "0.3.0",
-<<<<<<< HEAD
-                  "from": "https://registry.npmjs.org/mkdirp/-/mkdirp-0.3.0.tgz",
-                  "resolved": "https://registry.npmjs.org/mkdirp/-/mkdirp-0.3.0.tgz"
-=======
-                  "from": "mkdirp@0.3.0"
->>>>>>> 9a9f0f5c
-                }
-              }
-            },
-            "diff": {
-              "version": "1.0.7",
-              "from": "https://registry.npmjs.org/diff/-/diff-1.0.7.tgz",
-              "resolved": "https://registry.npmjs.org/diff/-/diff-1.0.7.tgz"
-            },
-            "debug": {
-<<<<<<< HEAD
-              "version": "2.2.0",
-              "from": "https://registry.npmjs.org/debug/-/debug-2.2.0.tgz",
-              "resolved": "https://registry.npmjs.org/debug/-/debug-2.2.0.tgz",
-              "dependencies": {
-                "ms": {
-                  "version": "0.7.1",
-                  "from": "https://registry.npmjs.org/ms/-/ms-0.7.1.tgz",
-                  "resolved": "https://registry.npmjs.org/ms/-/ms-0.7.1.tgz"
-=======
-              "version": "2.6.3",
-              "from": "debug@*",
-              "dependencies": {
-                "ms": {
-                  "version": "0.7.2",
-                  "from": "ms@0.7.2",
-                  "resolved": "https://registry.npmjs.org/ms/-/ms-0.7.2.tgz"
->>>>>>> 9a9f0f5c
-                }
-              }
-            },
-            "mkdirp": {
-              "version": "0.3.5",
-<<<<<<< HEAD
-              "from": "https://registry.npmjs.org/mkdirp/-/mkdirp-0.3.5.tgz",
-              "resolved": "https://registry.npmjs.org/mkdirp/-/mkdirp-0.3.5.tgz"
-            },
-            "glob": {
-              "version": "3.2.3",
-              "from": "https://registry.npmjs.org/glob/-/glob-3.2.3.tgz",
-              "resolved": "https://registry.npmjs.org/glob/-/glob-3.2.3.tgz",
-              "dependencies": {
-                "minimatch": {
-                  "version": "0.2.14",
-                  "from": "https://registry.npmjs.org/minimatch/-/minimatch-0.2.14.tgz",
-                  "resolved": "https://registry.npmjs.org/minimatch/-/minimatch-0.2.14.tgz",
-                  "dependencies": {
-                    "lru-cache": {
-                      "version": "2.7.3",
-                      "from": "https://registry.npmjs.org/lru-cache/-/lru-cache-2.7.3.tgz",
-                      "resolved": "https://registry.npmjs.org/lru-cache/-/lru-cache-2.7.3.tgz"
-                    },
-                    "sigmund": {
-                      "version": "1.0.1",
-                      "from": "https://registry.npmjs.org/sigmund/-/sigmund-1.0.1.tgz",
-                      "resolved": "https://registry.npmjs.org/sigmund/-/sigmund-1.0.1.tgz"
-=======
-              "from": "mkdirp@~0.3.5"
-            },
-            "glob": {
-              "version": "3.2.3",
-              "from": "glob@3.2.3",
-              "dependencies": {
-                "minimatch": {
-                  "version": "0.2.14",
-                  "from": "minimatch@~0.2.11",
-                  "dependencies": {
-                    "lru-cache": {
-                      "version": "2.7.3",
-                      "from": "lru-cache@2"
-                    },
-                    "sigmund": {
-                      "version": "1.0.1",
-                      "from": "sigmund@~1.0.0"
->>>>>>> 9a9f0f5c
-                    }
-                  }
-                },
-                "graceful-fs": {
-                  "version": "2.0.3",
-<<<<<<< HEAD
-                  "from": "https://registry.npmjs.org/graceful-fs/-/graceful-fs-2.0.3.tgz",
-                  "resolved": "https://registry.npmjs.org/graceful-fs/-/graceful-fs-2.0.3.tgz"
-                },
-                "inherits": {
-                  "version": "2.0.1",
-                  "from": "https://registry.npmjs.org/inherits/-/inherits-2.0.1.tgz",
-                  "resolved": "https://registry.npmjs.org/inherits/-/inherits-2.0.1.tgz"
-=======
-                  "from": "graceful-fs@~2.0.0"
-                },
-                "inherits": {
-                  "version": "2.0.3",
-                  "from": "inherits@2",
-                  "resolved": "https://registry.npmjs.org/inherits/-/inherits-2.0.3.tgz"
->>>>>>> 9a9f0f5c
-                }
-              }
-            }
-          }
-        },
-        "redis": {
-          "version": "0.12.1",
-          "from": "https://registry.npmjs.org/redis/-/redis-0.12.1.tgz",
-          "resolved": "https://registry.npmjs.org/redis/-/redis-0.12.1.tgz"
-        },
-        "redis-sentinel": {
-          "version": "0.1.1",
-          "from": "https://registry.npmjs.org/redis-sentinel/-/redis-sentinel-0.1.1.tgz",
-          "resolved": "https://registry.npmjs.org/redis-sentinel/-/redis-sentinel-0.1.1.tgz",
-          "dependencies": {
-            "redis": {
-              "version": "0.11.0",
-<<<<<<< HEAD
-              "from": "https://registry.npmjs.org/redis/-/redis-0.11.0.tgz",
-              "resolved": "https://registry.npmjs.org/redis/-/redis-0.11.0.tgz"
-=======
-              "from": "redis@0.11.x"
->>>>>>> 9a9f0f5c
-            },
-            "q": {
-              "version": "0.9.2",
-              "from": "https://registry.npmjs.org/q/-/q-0.9.2.tgz",
-              "resolved": "https://registry.npmjs.org/q/-/q-0.9.2.tgz"
-            }
-          }
-        },
-        "sandboxed-module": {
-          "version": "1.0.1",
-<<<<<<< HEAD
-          "from": "https://registry.npmjs.org/sandboxed-module/-/sandboxed-module-1.0.1.tgz",
-          "resolved": "https://registry.npmjs.org/sandboxed-module/-/sandboxed-module-1.0.1.tgz",
-=======
-          "from": "sandboxed-module@1.0.1",
->>>>>>> 9a9f0f5c
-          "dependencies": {
-            "require-like": {
-              "version": "0.1.2",
-              "from": "https://registry.npmjs.org/require-like/-/require-like-0.1.2.tgz",
-              "resolved": "https://registry.npmjs.org/require-like/-/require-like-0.1.2.tgz"
+        "raven": {
+          "version": "1.2.0",
+          "from": "raven@^1.1.3",
+          "dependencies": {
+            "cookie": {
+              "version": "0.3.1",
+              "from": "cookie@0.3.1"
+            },
+            "json-stringify-safe": {
+              "version": "5.0.1",
+              "from": "json-stringify-safe@5.0.1"
+            },
+            "lsmod": {
+              "version": "1.0.0",
+              "from": "lsmod@1.0.0"
+            },
+            "uuid": {
+              "version": "3.0.0",
+              "from": "uuid@3.0.0"
             },
             "stack-trace": {
               "version": "0.0.9",
-<<<<<<< HEAD
-              "from": "https://registry.npmjs.org/stack-trace/-/stack-trace-0.0.9.tgz",
-              "resolved": "https://registry.npmjs.org/stack-trace/-/stack-trace-0.0.9.tgz"
-=======
               "from": "stack-trace@0.0.9"
->>>>>>> 9a9f0f5c
-            }
-          }
-        },
-        "sinon": {
-          "version": "1.10.3",
-<<<<<<< HEAD
-          "from": "https://registry.npmjs.org/sinon/-/sinon-1.10.3.tgz",
-          "resolved": "https://registry.npmjs.org/sinon/-/sinon-1.10.3.tgz",
-          "dependencies": {
-            "formatio": {
-              "version": "1.0.2",
-              "from": "https://registry.npmjs.org/formatio/-/formatio-1.0.2.tgz",
-              "resolved": "https://registry.npmjs.org/formatio/-/formatio-1.0.2.tgz",
-              "dependencies": {
-                "samsam": {
-                  "version": "1.1.3",
-                  "from": "https://registry.npmjs.org/samsam/-/samsam-1.1.3.tgz",
-                  "resolved": "https://registry.npmjs.org/samsam/-/samsam-1.1.3.tgz"
-=======
-          "from": "sinon@1.10.3",
-          "dependencies": {
-            "formatio": {
-              "version": "1.0.2",
-              "from": "formatio@~1.0",
-              "dependencies": {
-                "samsam": {
-                  "version": "1.1.3",
-                  "from": "samsam@~1.1"
->>>>>>> 9a9f0f5c
-                }
-              }
-            },
-            "util": {
-              "version": "0.10.3",
-<<<<<<< HEAD
-              "from": "https://registry.npmjs.org/util/-/util-0.10.3.tgz",
-              "resolved": "https://registry.npmjs.org/util/-/util-0.10.3.tgz",
-=======
-              "from": "util@>=0.10.3 <1",
->>>>>>> 9a9f0f5c
-              "dependencies": {
-                "inherits": {
-                  "version": "2.0.1",
-                  "from": "https://registry.npmjs.org/inherits/-/inherits-2.0.1.tgz",
-                  "resolved": "https://registry.npmjs.org/inherits/-/inherits-2.0.1.tgz"
-                }
-              }
-            }
-          }
+            }
+          }
+        },
+        "timekeeper": {
+          "version": "1.0.0",
+          "from": "timekeeper@^1.0.0"
+        }
+      }
+    },
+    "metrics-sharelatex": {
+      "version": "1.7.1",
+      "from": "metrics-sharelatex@git+https://github.com/sharelatex/metrics-sharelatex.git#v1.7.1",
+      "resolved": "git+https://github.com/sharelatex/metrics-sharelatex.git#166961924c599b1f9468f2e17846fa2a9d12372d",
+      "dependencies": {
+        "lynx": {
+          "version": "0.1.1",
+          "from": "lynx@~0.1.1",
+          "dependencies": {
+            "mersenne": {
+              "version": "0.0.3",
+              "from": "mersenne@~0.0.3"
+            },
+            "statsd-parser": {
+              "version": "0.0.4",
+              "from": "statsd-parser@~0.0.4"
+            }
+          }
+        },
+        "coffee-script": {
+          "version": "1.6.0",
+          "from": "coffee-script@1.6.0"
+        },
+        "underscore": {
+          "version": "1.6.0",
+          "from": "underscore@~1.6.0"
         }
       }
     },
     "request": {
       "version": "2.33.0",
-<<<<<<< HEAD
-      "from": "https://registry.npmjs.org/request/-/request-2.33.0.tgz",
-=======
       "from": "request@~2.33.0",
->>>>>>> 9a9f0f5c
-      "resolved": "https://registry.npmjs.org/request/-/request-2.33.0.tgz",
       "dependencies": {
         "qs": {
           "version": "0.6.6",
-<<<<<<< HEAD
-          "from": "https://registry.npmjs.org/qs/-/qs-0.6.6.tgz",
-=======
-          "from": "qs@~0.6.0",
->>>>>>> 9a9f0f5c
-          "resolved": "https://registry.npmjs.org/qs/-/qs-0.6.6.tgz"
+          "from": "qs@~0.6.0"
         },
         "json-stringify-safe": {
           "version": "5.0.1",
-<<<<<<< HEAD
-          "from": "https://registry.npmjs.org/json-stringify-safe/-/json-stringify-safe-5.0.1.tgz",
-          "resolved": "https://registry.npmjs.org/json-stringify-safe/-/json-stringify-safe-5.0.1.tgz"
-        },
-        "forever-agent": {
-          "version": "0.5.2",
-          "from": "https://registry.npmjs.org/forever-agent/-/forever-agent-0.5.2.tgz",
-          "resolved": "https://registry.npmjs.org/forever-agent/-/forever-agent-0.5.2.tgz"
-        },
-        "node-uuid": {
-          "version": "1.4.7",
-          "from": "https://registry.npmjs.org/node-uuid/-/node-uuid-1.4.7.tgz",
-          "resolved": "https://registry.npmjs.org/node-uuid/-/node-uuid-1.4.7.tgz"
-        },
-        "mime": {
-          "version": "1.2.11",
-          "from": "https://registry.npmjs.org/mime/-/mime-1.2.11.tgz",
-          "resolved": "https://registry.npmjs.org/mime/-/mime-1.2.11.tgz"
-        },
-        "tough-cookie": {
-          "version": "2.2.2",
-          "from": "https://registry.npmjs.org/tough-cookie/-/tough-cookie-2.2.2.tgz",
-          "resolved": "https://registry.npmjs.org/tough-cookie/-/tough-cookie-2.2.2.tgz"
-        },
-        "form-data": {
-          "version": "0.1.4",
-          "from": "https://registry.npmjs.org/form-data/-/form-data-0.1.4.tgz",
-          "resolved": "https://registry.npmjs.org/form-data/-/form-data-0.1.4.tgz",
-          "dependencies": {
-            "combined-stream": {
-              "version": "0.0.7",
-              "from": "https://registry.npmjs.org/combined-stream/-/combined-stream-0.0.7.tgz",
-              "resolved": "https://registry.npmjs.org/combined-stream/-/combined-stream-0.0.7.tgz",
-=======
           "from": "json-stringify-safe@~5.0.0"
         },
         "forever-agent": {
@@ -1904,12 +697,10 @@
         "tough-cookie": {
           "version": "2.3.2",
           "from": "tough-cookie@>=0.12.0",
-          "resolved": "https://registry.npmjs.org/tough-cookie/-/tough-cookie-2.3.2.tgz",
           "dependencies": {
             "punycode": {
               "version": "1.4.1",
-              "from": "punycode@^1.4.1",
-              "resolved": "https://registry.npmjs.org/punycode/-/punycode-1.4.1.tgz"
+              "from": "punycode@^1.4.1"
             }
           }
         },
@@ -1920,104 +711,51 @@
             "combined-stream": {
               "version": "0.0.7",
               "from": "combined-stream@~0.0.4",
->>>>>>> 9a9f0f5c
               "dependencies": {
                 "delayed-stream": {
                   "version": "0.0.5",
-                  "from": "https://registry.npmjs.org/delayed-stream/-/delayed-stream-0.0.5.tgz",
-                  "resolved": "https://registry.npmjs.org/delayed-stream/-/delayed-stream-0.0.5.tgz"
+                  "from": "delayed-stream@0.0.5"
                 }
               }
             },
             "async": {
               "version": "0.9.2",
-<<<<<<< HEAD
-              "from": "https://registry.npmjs.org/async/-/async-0.9.2.tgz",
-              "resolved": "https://registry.npmjs.org/async/-/async-0.9.2.tgz"
-=======
               "from": "async@~0.9.0"
->>>>>>> 9a9f0f5c
             }
           }
         },
         "tunnel-agent": {
           "version": "0.3.0",
-<<<<<<< HEAD
-          "from": "https://registry.npmjs.org/tunnel-agent/-/tunnel-agent-0.3.0.tgz",
-=======
-          "from": "tunnel-agent@~0.3.0",
->>>>>>> 9a9f0f5c
-          "resolved": "https://registry.npmjs.org/tunnel-agent/-/tunnel-agent-0.3.0.tgz"
+          "from": "tunnel-agent@~0.3.0"
         },
         "http-signature": {
           "version": "0.10.1",
-<<<<<<< HEAD
-          "from": "https://registry.npmjs.org/http-signature/-/http-signature-0.10.1.tgz",
-          "resolved": "https://registry.npmjs.org/http-signature/-/http-signature-0.10.1.tgz",
-          "dependencies": {
-            "assert-plus": {
-              "version": "0.1.5",
-              "from": "https://registry.npmjs.org/assert-plus/-/assert-plus-0.1.5.tgz",
-              "resolved": "https://registry.npmjs.org/assert-plus/-/assert-plus-0.1.5.tgz"
-=======
           "from": "http-signature@~0.10.0",
           "dependencies": {
             "assert-plus": {
               "version": "0.1.5",
               "from": "assert-plus@^0.1.5"
->>>>>>> 9a9f0f5c
             },
             "asn1": {
               "version": "0.1.11",
-              "from": "https://registry.npmjs.org/asn1/-/asn1-0.1.11.tgz",
-              "resolved": "https://registry.npmjs.org/asn1/-/asn1-0.1.11.tgz"
+              "from": "asn1@0.1.11"
             },
             "ctype": {
               "version": "0.5.3",
-              "from": "https://registry.npmjs.org/ctype/-/ctype-0.5.3.tgz",
-              "resolved": "https://registry.npmjs.org/ctype/-/ctype-0.5.3.tgz"
+              "from": "ctype@0.5.3"
             }
           }
         },
         "oauth-sign": {
           "version": "0.3.0",
-<<<<<<< HEAD
-          "from": "https://registry.npmjs.org/oauth-sign/-/oauth-sign-0.3.0.tgz",
-          "resolved": "https://registry.npmjs.org/oauth-sign/-/oauth-sign-0.3.0.tgz"
-        },
-        "hawk": {
-          "version": "1.0.0",
-          "from": "https://registry.npmjs.org/hawk/-/hawk-1.0.0.tgz",
-=======
           "from": "oauth-sign@~0.3.0"
         },
         "hawk": {
           "version": "1.0.0",
           "from": "hawk@~1.0.0",
->>>>>>> 9a9f0f5c
-          "resolved": "https://registry.npmjs.org/hawk/-/hawk-1.0.0.tgz",
           "dependencies": {
             "hoek": {
               "version": "0.9.1",
-<<<<<<< HEAD
-              "from": "https://registry.npmjs.org/hoek/-/hoek-0.9.1.tgz",
-              "resolved": "https://registry.npmjs.org/hoek/-/hoek-0.9.1.tgz"
-            },
-            "boom": {
-              "version": "0.4.2",
-              "from": "https://registry.npmjs.org/boom/-/boom-0.4.2.tgz",
-              "resolved": "https://registry.npmjs.org/boom/-/boom-0.4.2.tgz"
-            },
-            "cryptiles": {
-              "version": "0.2.2",
-              "from": "https://registry.npmjs.org/cryptiles/-/cryptiles-0.2.2.tgz",
-              "resolved": "https://registry.npmjs.org/cryptiles/-/cryptiles-0.2.2.tgz"
-            },
-            "sntp": {
-              "version": "0.2.4",
-              "from": "https://registry.npmjs.org/sntp/-/sntp-0.2.4.tgz",
-              "resolved": "https://registry.npmjs.org/sntp/-/sntp-0.2.4.tgz"
-=======
               "from": "hoek@0.9.x"
             },
             "boom": {
@@ -2031,496 +769,710 @@
             "sntp": {
               "version": "0.2.4",
               "from": "sntp@0.2.x"
->>>>>>> 9a9f0f5c
             }
           }
         },
         "aws-sign2": {
           "version": "0.5.0",
-<<<<<<< HEAD
-          "from": "https://registry.npmjs.org/aws-sign2/-/aws-sign2-0.5.0.tgz",
-          "resolved": "https://registry.npmjs.org/aws-sign2/-/aws-sign2-0.5.0.tgz"
+          "from": "aws-sign2@~0.5.0"
         }
       }
     },
     "requestretry": {
       "version": "1.12.0",
-      "from": "requestretry@latest",
-      "resolved": "https://registry.npmjs.org/requestretry/-/requestretry-1.12.0.tgz",
-=======
-          "from": "aws-sign2@~0.5.0"
+      "from": "requestretry@^1.12.0",
+      "dependencies": {
+        "extend": {
+          "version": "3.0.0",
+          "from": "extend@^3.0.0"
+        },
+        "lodash": {
+          "version": "4.17.4",
+          "from": "lodash@^4.15.0"
+        },
+        "request": {
+          "version": "2.81.0",
+          "from": "request@^2.74.0",
+          "dependencies": {
+            "aws-sign2": {
+              "version": "0.6.0",
+              "from": "aws-sign2@~0.6.0"
+            },
+            "aws4": {
+              "version": "1.6.0",
+              "from": "aws4@^1.2.1"
+            },
+            "caseless": {
+              "version": "0.12.0",
+              "from": "caseless@~0.12.0"
+            },
+            "combined-stream": {
+              "version": "1.0.5",
+              "from": "combined-stream@~1.0.5",
+              "dependencies": {
+                "delayed-stream": {
+                  "version": "1.0.0",
+                  "from": "delayed-stream@~1.0.0"
+                }
+              }
+            },
+            "forever-agent": {
+              "version": "0.6.1",
+              "from": "forever-agent@~0.6.1"
+            },
+            "form-data": {
+              "version": "2.1.2",
+              "from": "form-data@~2.1.1",
+              "dependencies": {
+                "asynckit": {
+                  "version": "0.4.0",
+                  "from": "asynckit@^0.4.0"
+                }
+              }
+            },
+            "har-validator": {
+              "version": "4.2.1",
+              "from": "har-validator@~4.2.1",
+              "dependencies": {
+                "ajv": {
+                  "version": "4.11.5",
+                  "from": "ajv@^4.9.1",
+                  "dependencies": {
+                    "co": {
+                      "version": "4.6.0",
+                      "from": "co@^4.6.0"
+                    },
+                    "json-stable-stringify": {
+                      "version": "1.0.1",
+                      "from": "json-stable-stringify@^1.0.1",
+                      "dependencies": {
+                        "jsonify": {
+                          "version": "0.0.0",
+                          "from": "jsonify@~0.0.0"
+                        }
+                      }
+                    }
+                  }
+                },
+                "har-schema": {
+                  "version": "1.0.5",
+                  "from": "har-schema@^1.0.5"
+                }
+              }
+            },
+            "hawk": {
+              "version": "3.1.3",
+              "from": "hawk@~3.1.3",
+              "dependencies": {
+                "hoek": {
+                  "version": "2.16.3",
+                  "from": "hoek@2.x.x"
+                },
+                "boom": {
+                  "version": "2.10.1",
+                  "from": "boom@2.x.x"
+                },
+                "cryptiles": {
+                  "version": "2.0.5",
+                  "from": "cryptiles@2.x.x"
+                },
+                "sntp": {
+                  "version": "1.0.9",
+                  "from": "sntp@1.x.x"
+                }
+              }
+            },
+            "http-signature": {
+              "version": "1.1.1",
+              "from": "http-signature@~1.1.0",
+              "dependencies": {
+                "assert-plus": {
+                  "version": "0.2.0",
+                  "from": "assert-plus@^0.2.0"
+                },
+                "jsprim": {
+                  "version": "1.4.0",
+                  "from": "jsprim@^1.2.2",
+                  "dependencies": {
+                    "assert-plus": {
+                      "version": "1.0.0",
+                      "from": "assert-plus@1.0.0"
+                    },
+                    "extsprintf": {
+                      "version": "1.0.2",
+                      "from": "extsprintf@1.0.2"
+                    },
+                    "json-schema": {
+                      "version": "0.2.3",
+                      "from": "json-schema@0.2.3"
+                    },
+                    "verror": {
+                      "version": "1.3.6",
+                      "from": "verror@1.3.6"
+                    }
+                  }
+                },
+                "sshpk": {
+                  "version": "1.11.0",
+                  "from": "sshpk@^1.7.0",
+                  "dependencies": {
+                    "asn1": {
+                      "version": "0.2.3",
+                      "from": "asn1@~0.2.3"
+                    },
+                    "assert-plus": {
+                      "version": "1.0.0",
+                      "from": "assert-plus@^1.0.0"
+                    },
+                    "dashdash": {
+                      "version": "1.14.1",
+                      "from": "dashdash@^1.12.0"
+                    },
+                    "getpass": {
+                      "version": "0.1.6",
+                      "from": "getpass@^0.1.1"
+                    },
+                    "jsbn": {
+                      "version": "0.1.1",
+                      "from": "jsbn@~0.1.0"
+                    },
+                    "tweetnacl": {
+                      "version": "0.14.5",
+                      "from": "tweetnacl@~0.14.0"
+                    },
+                    "jodid25519": {
+                      "version": "1.0.2",
+                      "from": "jodid25519@^1.0.0"
+                    },
+                    "ecc-jsbn": {
+                      "version": "0.1.1",
+                      "from": "ecc-jsbn@~0.1.1"
+                    },
+                    "bcrypt-pbkdf": {
+                      "version": "1.0.1",
+                      "from": "bcrypt-pbkdf@^1.0.0"
+                    }
+                  }
+                }
+              }
+            },
+            "is-typedarray": {
+              "version": "1.0.0",
+              "from": "is-typedarray@~1.0.0"
+            },
+            "isstream": {
+              "version": "0.1.2",
+              "from": "isstream@~0.1.2"
+            },
+            "json-stringify-safe": {
+              "version": "5.0.1",
+              "from": "json-stringify-safe@~5.0.1"
+            },
+            "mime-types": {
+              "version": "2.1.15",
+              "from": "mime-types@~2.1.7",
+              "dependencies": {
+                "mime-db": {
+                  "version": "1.27.0",
+                  "from": "mime-db@~1.27.0"
+                }
+              }
+            },
+            "oauth-sign": {
+              "version": "0.8.2",
+              "from": "oauth-sign@~0.8.1"
+            },
+            "performance-now": {
+              "version": "0.2.0",
+              "from": "performance-now@^0.2.0"
+            },
+            "qs": {
+              "version": "6.4.0",
+              "from": "qs@~6.4.0"
+            },
+            "safe-buffer": {
+              "version": "5.0.1",
+              "from": "safe-buffer@^5.0.1"
+            },
+            "stringstream": {
+              "version": "0.0.5",
+              "from": "stringstream@~0.0.4"
+            },
+            "tough-cookie": {
+              "version": "2.3.2",
+              "from": "tough-cookie@~2.3.0",
+              "dependencies": {
+                "punycode": {
+                  "version": "1.4.1",
+                  "from": "punycode@^1.4.1"
+                }
+              }
+            },
+            "tunnel-agent": {
+              "version": "0.6.0",
+              "from": "tunnel-agent@^0.6.0"
+            },
+            "uuid": {
+              "version": "3.0.1",
+              "from": "uuid@^3.0.0"
+            }
+          }
+        },
+        "when": {
+          "version": "3.7.8",
+          "from": "when@^3.7.7"
         }
       }
+    },
+    "redis-sharelatex": {
+      "version": "0.0.9",
+      "from": "redis-sharelatex@~0.0.9",
+      "dependencies": {
+        "chai": {
+          "version": "1.9.1",
+          "from": "chai@1.9.1",
+          "dependencies": {
+            "assertion-error": {
+              "version": "1.0.0",
+              "from": "assertion-error@1.0.0"
+            },
+            "deep-eql": {
+              "version": "0.1.3",
+              "from": "deep-eql@0.1.3",
+              "dependencies": {
+                "type-detect": {
+                  "version": "0.1.1",
+                  "from": "type-detect@0.1.1"
+                }
+              }
+            }
+          }
+        },
+        "coffee-script": {
+          "version": "1.8.0",
+          "from": "coffee-script@1.8.0",
+          "dependencies": {
+            "mkdirp": {
+              "version": "0.3.5",
+              "from": "mkdirp@~0.3.5"
+            }
+          }
+        },
+        "grunt-contrib-coffee": {
+          "version": "0.11.1",
+          "from": "grunt-contrib-coffee@^0.11.0",
+          "dependencies": {
+            "coffee-script": {
+              "version": "1.7.1",
+              "from": "coffee-script@~1.7.0",
+              "dependencies": {
+                "mkdirp": {
+                  "version": "0.3.5",
+                  "from": "mkdirp@~0.3.5"
+                }
+              }
+            },
+            "chalk": {
+              "version": "0.5.1",
+              "from": "chalk@~0.5.0",
+              "dependencies": {
+                "ansi-styles": {
+                  "version": "1.1.0",
+                  "from": "ansi-styles@^1.1.0"
+                },
+                "escape-string-regexp": {
+                  "version": "1.0.5",
+                  "from": "escape-string-regexp@^1.0.0"
+                },
+                "has-ansi": {
+                  "version": "0.1.0",
+                  "from": "has-ansi@^0.1.0",
+                  "dependencies": {
+                    "ansi-regex": {
+                      "version": "0.2.1",
+                      "from": "ansi-regex@^0.2.0"
+                    }
+                  }
+                },
+                "strip-ansi": {
+                  "version": "0.3.0",
+                  "from": "strip-ansi@^0.3.0",
+                  "dependencies": {
+                    "ansi-regex": {
+                      "version": "0.2.1",
+                      "from": "ansi-regex@^0.2.0"
+                    }
+                  }
+                },
+                "supports-color": {
+                  "version": "0.2.0",
+                  "from": "supports-color@^0.2.0"
+                }
+              }
+            },
+            "lodash": {
+              "version": "2.4.2",
+              "from": "lodash@~2.4.1"
+            }
+          }
+        },
+        "grunt-mocha-test": {
+          "version": "0.12.0",
+          "from": "grunt-mocha-test@0.12.0",
+          "dependencies": {
+            "hooker": {
+              "version": "0.2.3",
+              "from": "hooker@~0.2.3"
+            },
+            "fs-extra": {
+              "version": "0.11.1",
+              "from": "fs-extra@~0.11.1",
+              "dependencies": {
+                "ncp": {
+                  "version": "0.6.0",
+                  "from": "ncp@^0.6.0"
+                },
+                "mkdirp": {
+                  "version": "0.5.1",
+                  "from": "mkdirp@^0.5.0",
+                  "dependencies": {
+                    "minimist": {
+                      "version": "0.0.8",
+                      "from": "minimist@0.0.8"
+                    }
+                  }
+                },
+                "jsonfile": {
+                  "version": "2.4.0",
+                  "from": "jsonfile@^2.0.0",
+                  "dependencies": {
+                    "graceful-fs": {
+                      "version": "4.1.11",
+                      "from": "graceful-fs@^4.1.6"
+                    }
+                  }
+                },
+                "rimraf": {
+                  "version": "2.6.1",
+                  "from": "rimraf@^2.2.8",
+                  "dependencies": {
+                    "glob": {
+                      "version": "7.1.1",
+                      "from": "glob@^7.0.5",
+                      "dependencies": {
+                        "fs.realpath": {
+                          "version": "1.0.0",
+                          "from": "fs.realpath@^1.0.0"
+                        },
+                        "inflight": {
+                          "version": "1.0.6",
+                          "from": "inflight@^1.0.4",
+                          "dependencies": {
+                            "wrappy": {
+                              "version": "1.0.2",
+                              "from": "wrappy@1"
+                            }
+                          }
+                        },
+                        "inherits": {
+                          "version": "2.0.3",
+                          "from": "inherits@2"
+                        },
+                        "minimatch": {
+                          "version": "3.0.3",
+                          "from": "minimatch@2 || 3",
+                          "dependencies": {
+                            "brace-expansion": {
+                              "version": "1.1.6",
+                              "from": "brace-expansion@^1.0.0",
+                              "dependencies": {
+                                "balanced-match": {
+                                  "version": "0.4.2",
+                                  "from": "balanced-match@^0.4.1"
+                                },
+                                "concat-map": {
+                                  "version": "0.0.1",
+                                  "from": "concat-map@0.0.1"
+                                }
+                              }
+                            }
+                          }
+                        },
+                        "once": {
+                          "version": "1.4.0",
+                          "from": "once@^1.3.0",
+                          "dependencies": {
+                            "wrappy": {
+                              "version": "1.0.2",
+                              "from": "wrappy@1"
+                            }
+                          }
+                        },
+                        "path-is-absolute": {
+                          "version": "1.0.1",
+                          "from": "path-is-absolute@^1.0.0"
+                        }
+                      }
+                    }
+                  }
+                }
+              }
+            }
+          }
+        },
+        "mocha": {
+          "version": "1.21.4",
+          "from": "mocha@1.21.4",
+          "dependencies": {
+            "commander": {
+              "version": "2.0.0",
+              "from": "commander@2.0.0"
+            },
+            "growl": {
+              "version": "1.8.1",
+              "from": "growl@1.8.x"
+            },
+            "jade": {
+              "version": "0.26.3",
+              "from": "jade@0.26.3",
+              "dependencies": {
+                "commander": {
+                  "version": "0.6.1",
+                  "from": "commander@0.6.1"
+                },
+                "mkdirp": {
+                  "version": "0.3.0",
+                  "from": "mkdirp@0.3.0"
+                }
+              }
+            },
+            "diff": {
+              "version": "1.0.7",
+              "from": "diff@1.0.7"
+            },
+            "debug": {
+              "version": "2.6.3",
+              "from": "debug@*",
+              "dependencies": {
+                "ms": {
+                  "version": "0.7.2",
+                  "from": "ms@0.7.2"
+                }
+              }
+            },
+            "mkdirp": {
+              "version": "0.3.5",
+              "from": "mkdirp@0.3.5"
+            },
+            "glob": {
+              "version": "3.2.3",
+              "from": "glob@3.2.3",
+              "dependencies": {
+                "minimatch": {
+                  "version": "0.2.14",
+                  "from": "minimatch@~0.2.11",
+                  "dependencies": {
+                    "lru-cache": {
+                      "version": "2.7.3",
+                      "from": "lru-cache@2"
+                    },
+                    "sigmund": {
+                      "version": "1.0.1",
+                      "from": "sigmund@~1.0.0"
+                    }
+                  }
+                },
+                "graceful-fs": {
+                  "version": "2.0.3",
+                  "from": "graceful-fs@~2.0.0"
+                },
+                "inherits": {
+                  "version": "2.0.3",
+                  "from": "inherits@2"
+                }
+              }
+            }
+          }
+        },
+        "redis": {
+          "version": "0.12.1",
+          "from": "redis@0.12.1"
+        },
+        "redis-sentinel": {
+          "version": "0.1.1",
+          "from": "redis-sentinel@0.1.1",
+          "dependencies": {
+            "redis": {
+              "version": "0.11.0",
+              "from": "redis@0.11.x"
+            },
+            "q": {
+              "version": "0.9.2",
+              "from": "q@0.9.2"
+            }
+          }
+        },
+        "sandboxed-module": {
+          "version": "1.0.1",
+          "from": "sandboxed-module@1.0.1",
+          "dependencies": {
+            "require-like": {
+              "version": "0.1.2",
+              "from": "require-like@0.1.2"
+            },
+            "stack-trace": {
+              "version": "0.0.9",
+              "from": "stack-trace@0.0.9"
+            }
+          }
+        },
+        "sinon": {
+          "version": "1.10.3",
+          "from": "sinon@1.10.3",
+          "dependencies": {
+            "formatio": {
+              "version": "1.0.2",
+              "from": "formatio@~1.0",
+              "dependencies": {
+                "samsam": {
+                  "version": "1.1.3",
+                  "from": "samsam@~1.1"
+                }
+              }
+            },
+            "util": {
+              "version": "0.10.3",
+              "from": "util@>=0.10.3 <1",
+              "dependencies": {
+                "inherits": {
+                  "version": "2.0.1",
+                  "from": "inherits@2.0.1"
+                }
+              }
+            }
+          }
+        }
+      }
+    },
+    "redis": {
+      "version": "0.10.3",
+      "from": "redis@~0.10.1"
+    },
+    "underscore": {
+      "version": "1.7.0",
+      "from": "underscore@~1.7.0"
+    },
+    "mongo-uri": {
+      "version": "0.1.2",
+      "from": "mongo-uri@^0.1.2"
     },
     "s3-streams": {
       "version": "0.3.0",
       "from": "s3-streams@^0.3.0",
-      "resolved": "https://registry.npmjs.org/s3-streams/-/s3-streams-0.3.0.tgz",
->>>>>>> 9a9f0f5c
       "dependencies": {
-        "extend": {
-          "version": "3.0.0",
-          "from": "extend@>=3.0.0 <4.0.0",
-          "resolved": "https://registry.npmjs.org/extend/-/extend-3.0.0.tgz"
-        },
         "lodash": {
-<<<<<<< HEAD
-          "version": "4.17.4",
-          "from": "lodash@>=4.15.0 <5.0.0",
-          "resolved": "https://registry.npmjs.org/lodash/-/lodash-4.17.4.tgz"
-        },
-        "request": {
-          "version": "2.81.0",
-          "from": "request@>=2.74.0 <3.0.0",
-          "resolved": "https://registry.npmjs.org/request/-/request-2.81.0.tgz",
-          "dependencies": {
-            "aws-sign2": {
-              "version": "0.6.0",
-              "from": "aws-sign2@>=0.6.0 <0.7.0",
-              "resolved": "https://registry.npmjs.org/aws-sign2/-/aws-sign2-0.6.0.tgz"
-            },
-            "aws4": {
-              "version": "1.6.0",
-              "from": "aws4@>=1.2.1 <2.0.0",
-              "resolved": "https://registry.npmjs.org/aws4/-/aws4-1.6.0.tgz"
-            },
-            "caseless": {
-              "version": "0.12.0",
-              "from": "caseless@>=0.12.0 <0.13.0",
-              "resolved": "https://registry.npmjs.org/caseless/-/caseless-0.12.0.tgz"
-            },
-            "combined-stream": {
-              "version": "1.0.5",
-              "from": "combined-stream@>=1.0.5 <1.1.0",
-              "resolved": "https://registry.npmjs.org/combined-stream/-/combined-stream-1.0.5.tgz",
-              "dependencies": {
-                "delayed-stream": {
-                  "version": "1.0.0",
-                  "from": "delayed-stream@>=1.0.0 <1.1.0",
-                  "resolved": "https://registry.npmjs.org/delayed-stream/-/delayed-stream-1.0.0.tgz"
-                }
-              }
-            },
-            "forever-agent": {
-              "version": "0.6.1",
-              "from": "forever-agent@>=0.6.1 <0.7.0",
-              "resolved": "https://registry.npmjs.org/forever-agent/-/forever-agent-0.6.1.tgz"
-            },
-            "form-data": {
-              "version": "2.1.2",
-              "from": "form-data@>=2.1.1 <2.2.0",
-              "resolved": "https://registry.npmjs.org/form-data/-/form-data-2.1.2.tgz",
-              "dependencies": {
-                "asynckit": {
-                  "version": "0.4.0",
-                  "from": "asynckit@>=0.4.0 <0.5.0",
-                  "resolved": "https://registry.npmjs.org/asynckit/-/asynckit-0.4.0.tgz"
-                }
-              }
-            },
-            "har-validator": {
-              "version": "4.2.1",
-              "from": "har-validator@>=4.2.1 <4.3.0",
-              "resolved": "https://registry.npmjs.org/har-validator/-/har-validator-4.2.1.tgz",
-              "dependencies": {
-                "ajv": {
-                  "version": "4.11.5",
-                  "from": "ajv@>=4.9.1 <5.0.0",
-                  "resolved": "https://registry.npmjs.org/ajv/-/ajv-4.11.5.tgz",
-                  "dependencies": {
-                    "co": {
-                      "version": "4.6.0",
-                      "from": "co@>=4.6.0 <5.0.0",
-                      "resolved": "https://registry.npmjs.org/co/-/co-4.6.0.tgz"
-                    },
-                    "json-stable-stringify": {
-                      "version": "1.0.1",
-                      "from": "json-stable-stringify@>=1.0.1 <2.0.0",
-                      "resolved": "https://registry.npmjs.org/json-stable-stringify/-/json-stable-stringify-1.0.1.tgz",
-                      "dependencies": {
-                        "jsonify": {
-                          "version": "0.0.0",
-                          "from": "jsonify@>=0.0.0 <0.1.0",
-                          "resolved": "https://registry.npmjs.org/jsonify/-/jsonify-0.0.0.tgz"
-                        }
-                      }
-                    }
-                  }
-                },
-                "har-schema": {
-                  "version": "1.0.5",
-                  "from": "har-schema@>=1.0.5 <2.0.0",
-                  "resolved": "https://registry.npmjs.org/har-schema/-/har-schema-1.0.5.tgz"
-                }
-              }
-            },
-            "hawk": {
-              "version": "3.1.3",
-              "from": "hawk@>=3.1.3 <3.2.0",
-              "resolved": "https://registry.npmjs.org/hawk/-/hawk-3.1.3.tgz",
-              "dependencies": {
-                "hoek": {
-                  "version": "2.16.3",
-                  "from": "hoek@>=2.0.0 <3.0.0",
-                  "resolved": "https://registry.npmjs.org/hoek/-/hoek-2.16.3.tgz"
-                },
-                "boom": {
-                  "version": "2.10.1",
-                  "from": "boom@>=2.0.0 <3.0.0",
-                  "resolved": "https://registry.npmjs.org/boom/-/boom-2.10.1.tgz"
-                },
-                "cryptiles": {
-                  "version": "2.0.5",
-                  "from": "cryptiles@>=2.0.0 <3.0.0",
-                  "resolved": "https://registry.npmjs.org/cryptiles/-/cryptiles-2.0.5.tgz"
-                },
-                "sntp": {
-                  "version": "1.0.9",
-                  "from": "sntp@>=1.0.0 <2.0.0",
-                  "resolved": "https://registry.npmjs.org/sntp/-/sntp-1.0.9.tgz"
-                }
-              }
-            },
-            "http-signature": {
-              "version": "1.1.1",
-              "from": "http-signature@>=1.1.0 <1.2.0",
-              "resolved": "https://registry.npmjs.org/http-signature/-/http-signature-1.1.1.tgz",
-              "dependencies": {
-                "assert-plus": {
-                  "version": "0.2.0",
-                  "from": "assert-plus@>=0.2.0 <0.3.0",
-                  "resolved": "https://registry.npmjs.org/assert-plus/-/assert-plus-0.2.0.tgz"
-                },
-                "jsprim": {
-                  "version": "1.4.0",
-                  "from": "jsprim@>=1.2.2 <2.0.0",
-                  "resolved": "https://registry.npmjs.org/jsprim/-/jsprim-1.4.0.tgz",
-                  "dependencies": {
-                    "assert-plus": {
-                      "version": "1.0.0",
-                      "from": "assert-plus@1.0.0",
-                      "resolved": "https://registry.npmjs.org/assert-plus/-/assert-plus-1.0.0.tgz"
-                    },
-                    "extsprintf": {
-                      "version": "1.0.2",
-                      "from": "extsprintf@1.0.2",
-                      "resolved": "https://registry.npmjs.org/extsprintf/-/extsprintf-1.0.2.tgz"
-                    },
-                    "json-schema": {
-                      "version": "0.2.3",
-                      "from": "json-schema@0.2.3",
-                      "resolved": "https://registry.npmjs.org/json-schema/-/json-schema-0.2.3.tgz"
-                    },
-                    "verror": {
-                      "version": "1.3.6",
-                      "from": "verror@1.3.6",
-                      "resolved": "https://registry.npmjs.org/verror/-/verror-1.3.6.tgz"
-                    }
-                  }
-                },
-                "sshpk": {
-                  "version": "1.11.0",
-                  "from": "sshpk@>=1.7.0 <2.0.0",
-                  "resolved": "https://registry.npmjs.org/sshpk/-/sshpk-1.11.0.tgz",
-                  "dependencies": {
-                    "asn1": {
-                      "version": "0.2.3",
-                      "from": "asn1@>=0.2.3 <0.3.0",
-                      "resolved": "https://registry.npmjs.org/asn1/-/asn1-0.2.3.tgz"
-                    },
-                    "assert-plus": {
-                      "version": "1.0.0",
-                      "from": "assert-plus@>=1.0.0 <2.0.0",
-                      "resolved": "https://registry.npmjs.org/assert-plus/-/assert-plus-1.0.0.tgz"
-                    },
-                    "dashdash": {
-                      "version": "1.14.1",
-                      "from": "dashdash@>=1.12.0 <2.0.0",
-                      "resolved": "https://registry.npmjs.org/dashdash/-/dashdash-1.14.1.tgz"
-                    },
-                    "getpass": {
-                      "version": "0.1.6",
-                      "from": "getpass@>=0.1.1 <0.2.0",
-                      "resolved": "https://registry.npmjs.org/getpass/-/getpass-0.1.6.tgz"
-                    },
-                    "jsbn": {
-                      "version": "0.1.1",
-                      "from": "jsbn@>=0.1.0 <0.2.0",
-                      "resolved": "https://registry.npmjs.org/jsbn/-/jsbn-0.1.1.tgz"
-                    },
-                    "tweetnacl": {
-                      "version": "0.14.5",
-                      "from": "tweetnacl@>=0.14.0 <0.15.0",
-                      "resolved": "https://registry.npmjs.org/tweetnacl/-/tweetnacl-0.14.5.tgz"
-                    },
-                    "jodid25519": {
-                      "version": "1.0.2",
-                      "from": "jodid25519@>=1.0.0 <2.0.0",
-                      "resolved": "https://registry.npmjs.org/jodid25519/-/jodid25519-1.0.2.tgz"
-                    },
-                    "ecc-jsbn": {
-                      "version": "0.1.1",
-                      "from": "ecc-jsbn@>=0.1.1 <0.2.0",
-                      "resolved": "https://registry.npmjs.org/ecc-jsbn/-/ecc-jsbn-0.1.1.tgz"
-                    },
-                    "bcrypt-pbkdf": {
-                      "version": "1.0.1",
-                      "from": "bcrypt-pbkdf@>=1.0.0 <2.0.0",
-                      "resolved": "https://registry.npmjs.org/bcrypt-pbkdf/-/bcrypt-pbkdf-1.0.1.tgz"
-                    }
-                  }
-                }
-              }
-            },
-            "is-typedarray": {
+          "version": "3.10.1",
+          "from": "lodash@^3.9.3"
+        },
+        "readable-stream": {
+          "version": "2.2.6",
+          "from": "readable-stream@^2.0.0",
+          "dependencies": {
+            "buffer-shims": {
               "version": "1.0.0",
-              "from": "is-typedarray@>=1.0.0 <1.1.0",
-              "resolved": "https://registry.npmjs.org/is-typedarray/-/is-typedarray-1.0.0.tgz"
-            },
-            "isstream": {
-              "version": "0.1.2",
-              "from": "isstream@>=0.1.2 <0.2.0",
-              "resolved": "https://registry.npmjs.org/isstream/-/isstream-0.1.2.tgz"
-            },
-            "json-stringify-safe": {
-              "version": "5.0.1",
-              "from": "json-stringify-safe@>=5.0.1 <5.1.0",
-              "resolved": "https://registry.npmjs.org/json-stringify-safe/-/json-stringify-safe-5.0.1.tgz"
-            },
-            "mime-types": {
-              "version": "2.1.15",
-              "from": "mime-types@>=2.1.7 <2.2.0",
-              "resolved": "https://registry.npmjs.org/mime-types/-/mime-types-2.1.15.tgz",
-              "dependencies": {
-                "mime-db": {
-                  "version": "1.27.0",
-                  "from": "mime-db@>=1.27.0 <1.28.0",
-                  "resolved": "https://registry.npmjs.org/mime-db/-/mime-db-1.27.0.tgz"
-                }
-              }
-            },
-            "oauth-sign": {
-              "version": "0.8.2",
-              "from": "oauth-sign@>=0.8.1 <0.9.0",
-              "resolved": "https://registry.npmjs.org/oauth-sign/-/oauth-sign-0.8.2.tgz"
-            },
-            "performance-now": {
-              "version": "0.2.0",
-              "from": "performance-now@>=0.2.0 <0.3.0",
-              "resolved": "https://registry.npmjs.org/performance-now/-/performance-now-0.2.0.tgz"
-            },
-            "qs": {
-              "version": "6.4.0",
-              "from": "qs@>=6.4.0 <6.5.0",
-              "resolved": "https://registry.npmjs.org/qs/-/qs-6.4.0.tgz"
-            },
-            "safe-buffer": {
-              "version": "5.0.1",
-              "from": "safe-buffer@>=5.0.1 <6.0.0",
-              "resolved": "https://registry.npmjs.org/safe-buffer/-/safe-buffer-5.0.1.tgz"
-            },
-            "stringstream": {
-              "version": "0.0.5",
-              "from": "stringstream@>=0.0.4 <0.1.0",
-              "resolved": "https://registry.npmjs.org/stringstream/-/stringstream-0.0.5.tgz"
-            },
-            "tough-cookie": {
-              "version": "2.3.2",
-              "from": "tough-cookie@>=2.3.0 <2.4.0",
-              "resolved": "https://registry.npmjs.org/tough-cookie/-/tough-cookie-2.3.2.tgz",
-              "dependencies": {
-                "punycode": {
-                  "version": "1.4.1",
-                  "from": "punycode@>=1.4.1 <2.0.0",
-                  "resolved": "https://registry.npmjs.org/punycode/-/punycode-1.4.1.tgz"
-                }
-              }
-            },
-            "tunnel-agent": {
-              "version": "0.6.0",
-              "from": "tunnel-agent@>=0.6.0 <0.7.0",
-              "resolved": "https://registry.npmjs.org/tunnel-agent/-/tunnel-agent-0.6.0.tgz"
-            },
-            "uuid": {
-              "version": "3.0.1",
-              "from": "uuid@>=3.0.0 <4.0.0",
-              "resolved": "https://registry.npmjs.org/uuid/-/uuid-3.0.1.tgz"
-            }
-          }
-        },
-        "when": {
-          "version": "3.7.8",
-          "from": "when@>=3.7.7 <4.0.0",
-          "resolved": "https://registry.npmjs.org/when/-/when-3.7.8.tgz"
+              "from": "buffer-shims@^1.0.0"
+            },
+            "core-util-is": {
+              "version": "1.0.2",
+              "from": "core-util-is@~1.0.0"
+            },
+            "isarray": {
+              "version": "1.0.0",
+              "from": "isarray@~1.0.0"
+            },
+            "inherits": {
+              "version": "2.0.3",
+              "from": "inherits@~2.0.1"
+            },
+            "process-nextick-args": {
+              "version": "1.0.7",
+              "from": "process-nextick-args@~1.0.6"
+            },
+            "string_decoder": {
+              "version": "0.10.31",
+              "from": "string_decoder@~0.10.x"
+            },
+            "util-deprecate": {
+              "version": "1.0.2",
+              "from": "util-deprecate@~1.0.1"
+            }
+          }
+        },
+        "bluebird": {
+          "version": "2.11.0",
+          "from": "bluebird@^2.9.27"
         }
       }
     },
-    "s3-streams": {
-      "version": "0.3.0",
-      "from": "https://registry.npmjs.org/s3-streams/-/s3-streams-0.3.0.tgz",
-      "resolved": "https://registry.npmjs.org/s3-streams/-/s3-streams-0.3.0.tgz",
+    "JSONStream": {
+      "version": "1.3.1",
+      "from": "JSONStream@^1.0.4",
       "dependencies": {
-        "lodash": {
-          "version": "3.10.1",
-          "from": "https://registry.npmjs.org/lodash/-/lodash-3.10.1.tgz",
-          "resolved": "https://registry.npmjs.org/lodash/-/lodash-3.10.1.tgz"
-        },
-        "readable-stream": {
-          "version": "2.0.5",
-          "from": "https://registry.npmjs.org/readable-stream/-/readable-stream-2.0.5.tgz",
-          "resolved": "https://registry.npmjs.org/readable-stream/-/readable-stream-2.0.5.tgz",
-          "dependencies": {
-            "core-util-is": {
-              "version": "1.0.2",
-              "from": "https://registry.npmjs.org/core-util-is/-/core-util-is-1.0.2.tgz",
-              "resolved": "https://registry.npmjs.org/core-util-is/-/core-util-is-1.0.2.tgz"
-            },
-            "inherits": {
-              "version": "2.0.1",
-              "from": "https://registry.npmjs.org/inherits/-/inherits-2.0.1.tgz",
-              "resolved": "https://registry.npmjs.org/inherits/-/inherits-2.0.1.tgz"
-            },
-            "isarray": {
-              "version": "0.0.1",
-              "from": "https://registry.npmjs.org/isarray/-/isarray-0.0.1.tgz",
-              "resolved": "https://registry.npmjs.org/isarray/-/isarray-0.0.1.tgz"
-            },
-            "process-nextick-args": {
-              "version": "1.0.6",
-              "from": "https://registry.npmjs.org/process-nextick-args/-/process-nextick-args-1.0.6.tgz",
-              "resolved": "https://registry.npmjs.org/process-nextick-args/-/process-nextick-args-1.0.6.tgz"
-            },
-            "string_decoder": {
-              "version": "0.10.31",
-              "from": "https://registry.npmjs.org/string_decoder/-/string_decoder-0.10.31.tgz",
-              "resolved": "https://registry.npmjs.org/string_decoder/-/string_decoder-0.10.31.tgz"
-            },
-            "util-deprecate": {
-              "version": "1.0.2",
-              "from": "https://registry.npmjs.org/util-deprecate/-/util-deprecate-1.0.2.tgz",
-              "resolved": "https://registry.npmjs.org/util-deprecate/-/util-deprecate-1.0.2.tgz"
-=======
-          "version": "3.10.1",
-          "from": "lodash@^3.9.3"
-        },
-        "readable-stream": {
-          "version": "2.2.6",
-          "from": "readable-stream@^2.0.0",
-          "dependencies": {
-            "buffer-shims": {
-              "version": "1.0.0",
-              "from": "buffer-shims@^1.0.0"
-            },
-            "core-util-is": {
-              "version": "1.0.2",
-              "from": "core-util-is@~1.0.0"
-            },
-            "isarray": {
-              "version": "1.0.0",
-              "from": "isarray@~1.0.0"
-            },
-            "inherits": {
-              "version": "2.0.3",
-              "from": "inherits@~2.0.1",
-              "resolved": "https://registry.npmjs.org/inherits/-/inherits-2.0.3.tgz"
-            },
-            "process-nextick-args": {
-              "version": "1.0.7",
-              "from": "process-nextick-args@~1.0.6"
-            },
-            "string_decoder": {
-              "version": "0.10.31",
-              "from": "string_decoder@~0.10.x"
-            },
-            "util-deprecate": {
-              "version": "1.0.2",
-              "from": "util-deprecate@~1.0.1"
->>>>>>> 9a9f0f5c
-            }
-          }
-        },
-        "bluebird": {
-<<<<<<< HEAD
-          "version": "2.10.2",
-          "from": "https://registry.npmjs.org/bluebird/-/bluebird-2.10.2.tgz",
-          "resolved": "https://registry.npmjs.org/bluebird/-/bluebird-2.10.2.tgz"
-=======
-          "version": "2.11.0",
-          "from": "bluebird@^2.9.27",
-          "resolved": "https://registry.npmjs.org/bluebird/-/bluebird-2.11.0.tgz"
->>>>>>> 9a9f0f5c
+        "jsonparse": {
+          "version": "1.3.0",
+          "from": "jsonparse@^1.2.0"
+        },
+        "through": {
+          "version": "2.3.8",
+          "from": "through@>=2.2.7 <3"
         }
       }
     },
-    "settings-sharelatex": {
-      "version": "1.0.0",
-      "from": "settings-sharelatex@git+https://github.com/sharelatex/settings-sharelatex.git#v1.0.0",
-      "resolved": "git+https://github.com/sharelatex/settings-sharelatex.git#cbc5e41c1dbe6789721a14b3fdae05bf22546559",
-      "dependencies": {
-        "coffee-script": {
-          "version": "1.6.0",
-          "from": "coffee-script@1.6.0",
-          "resolved": "https://registry.npmjs.org/coffee-script/-/coffee-script-1.6.0.tgz"
-        }
-      }
-    },
-    "underscore": {
-      "version": "1.7.0",
-<<<<<<< HEAD
-      "from": "https://registry.npmjs.org/underscore/-/underscore-1.7.0.tgz",
-      "resolved": "https://registry.npmjs.org/underscore/-/underscore-1.7.0.tgz"
+    "heap": {
+      "version": "0.2.6",
+      "from": "heap@^0.2.6"
     },
     "v8-profiler": {
       "version": "5.7.0",
-      "from": "https://registry.npmjs.org/v8-profiler/-/v8-profiler-5.7.0.tgz",
-      "resolved": "https://registry.npmjs.org/v8-profiler/-/v8-profiler-5.7.0.tgz",
+      "from": "v8-profiler@^5.6.5",
       "dependencies": {
         "nan": {
           "version": "2.5.1",
-          "from": "https://registry.npmjs.org/nan/-/nan-2.5.1.tgz",
-          "resolved": "https://registry.npmjs.org/nan/-/nan-2.5.1.tgz"
+          "from": "nan@^2.5.1"
         },
         "node-pre-gyp": {
           "version": "0.6.34",
-          "from": "https://registry.npmjs.org/node-pre-gyp/-/node-pre-gyp-0.6.34.tgz",
-          "resolved": "https://registry.npmjs.org/node-pre-gyp/-/node-pre-gyp-0.6.34.tgz",
+          "from": "node-pre-gyp@^0.6.34",
           "dependencies": {
             "mkdirp": {
               "version": "0.5.1",
-              "from": "https://registry.npmjs.org/mkdirp/-/mkdirp-0.5.1.tgz",
-              "resolved": "https://registry.npmjs.org/mkdirp/-/mkdirp-0.5.1.tgz",
+              "from": "mkdirp@^0.5.1",
               "dependencies": {
                 "minimist": {
                   "version": "0.0.8",
-                  "from": "https://registry.npmjs.org/minimist/-/minimist-0.0.8.tgz",
-                  "resolved": "https://registry.npmjs.org/minimist/-/minimist-0.0.8.tgz"
+                  "from": "minimist@0.0.8"
                 }
               }
             },
             "nopt": {
               "version": "4.0.1",
-              "from": "https://registry.npmjs.org/nopt/-/nopt-4.0.1.tgz",
-              "resolved": "https://registry.npmjs.org/nopt/-/nopt-4.0.1.tgz",
+              "from": "nopt@^4.0.1",
               "dependencies": {
                 "abbrev": {
                   "version": "1.1.0",
-                  "from": "https://registry.npmjs.org/abbrev/-/abbrev-1.1.0.tgz",
-                  "resolved": "https://registry.npmjs.org/abbrev/-/abbrev-1.1.0.tgz"
+                  "from": "abbrev@1"
                 },
                 "osenv": {
                   "version": "0.1.4",
-                  "from": "https://registry.npmjs.org/osenv/-/osenv-0.1.4.tgz",
-                  "resolved": "https://registry.npmjs.org/osenv/-/osenv-0.1.4.tgz",
+                  "from": "osenv@^0.1.4",
                   "dependencies": {
                     "os-homedir": {
                       "version": "1.0.2",
-                      "from": "https://registry.npmjs.org/os-homedir/-/os-homedir-1.0.2.tgz",
-                      "resolved": "https://registry.npmjs.org/os-homedir/-/os-homedir-1.0.2.tgz"
+                      "from": "os-homedir@^1.0.0"
                     },
                     "os-tmpdir": {
                       "version": "1.0.2",
-                      "from": "https://registry.npmjs.org/os-tmpdir/-/os-tmpdir-1.0.2.tgz",
-                      "resolved": "https://registry.npmjs.org/os-tmpdir/-/os-tmpdir-1.0.2.tgz"
+                      "from": "os-tmpdir@^1.0.0"
                     }
                   }
                 }
@@ -2528,58 +1480,47 @@
             },
             "npmlog": {
               "version": "4.0.2",
-              "from": "https://registry.npmjs.org/npmlog/-/npmlog-4.0.2.tgz",
-              "resolved": "https://registry.npmjs.org/npmlog/-/npmlog-4.0.2.tgz",
+              "from": "npmlog@^4.0.2",
               "dependencies": {
                 "are-we-there-yet": {
                   "version": "1.1.2",
-                  "from": "https://registry.npmjs.org/are-we-there-yet/-/are-we-there-yet-1.1.2.tgz",
-                  "resolved": "https://registry.npmjs.org/are-we-there-yet/-/are-we-there-yet-1.1.2.tgz",
+                  "from": "are-we-there-yet@~1.1.2",
                   "dependencies": {
                     "delegates": {
                       "version": "1.0.0",
-                      "from": "https://registry.npmjs.org/delegates/-/delegates-1.0.0.tgz",
-                      "resolved": "https://registry.npmjs.org/delegates/-/delegates-1.0.0.tgz"
+                      "from": "delegates@^1.0.0"
                     },
                     "readable-stream": {
                       "version": "2.2.6",
-                      "from": "https://registry.npmjs.org/readable-stream/-/readable-stream-2.2.6.tgz",
-                      "resolved": "https://registry.npmjs.org/readable-stream/-/readable-stream-2.2.6.tgz",
+                      "from": "readable-stream@^2.0.0 || ^1.1.13",
                       "dependencies": {
                         "buffer-shims": {
                           "version": "1.0.0",
-                          "from": "https://registry.npmjs.org/buffer-shims/-/buffer-shims-1.0.0.tgz",
-                          "resolved": "https://registry.npmjs.org/buffer-shims/-/buffer-shims-1.0.0.tgz"
+                          "from": "buffer-shims@^1.0.0"
                         },
                         "core-util-is": {
                           "version": "1.0.2",
-                          "from": "https://registry.npmjs.org/core-util-is/-/core-util-is-1.0.2.tgz",
-                          "resolved": "https://registry.npmjs.org/core-util-is/-/core-util-is-1.0.2.tgz"
+                          "from": "core-util-is@~1.0.0"
                         },
                         "isarray": {
                           "version": "1.0.0",
-                          "from": "https://registry.npmjs.org/isarray/-/isarray-1.0.0.tgz",
-                          "resolved": "https://registry.npmjs.org/isarray/-/isarray-1.0.0.tgz"
+                          "from": "isarray@~1.0.0"
                         },
                         "inherits": {
                           "version": "2.0.3",
-                          "from": "https://registry.npmjs.org/inherits/-/inherits-2.0.3.tgz",
-                          "resolved": "https://registry.npmjs.org/inherits/-/inherits-2.0.3.tgz"
+                          "from": "inherits@~2.0.1"
                         },
                         "process-nextick-args": {
                           "version": "1.0.7",
-                          "from": "https://registry.npmjs.org/process-nextick-args/-/process-nextick-args-1.0.7.tgz",
-                          "resolved": "https://registry.npmjs.org/process-nextick-args/-/process-nextick-args-1.0.7.tgz"
+                          "from": "process-nextick-args@~1.0.6"
                         },
                         "string_decoder": {
                           "version": "0.10.31",
-                          "from": "https://registry.npmjs.org/string_decoder/-/string_decoder-0.10.31.tgz",
-                          "resolved": "https://registry.npmjs.org/string_decoder/-/string_decoder-0.10.31.tgz"
+                          "from": "string_decoder@~0.10.x"
                         },
                         "util-deprecate": {
                           "version": "1.0.2",
-                          "from": "https://registry.npmjs.org/util-deprecate/-/util-deprecate-1.0.2.tgz",
-                          "resolved": "https://registry.npmjs.org/util-deprecate/-/util-deprecate-1.0.2.tgz"
+                          "from": "util-deprecate@~1.0.1"
                         }
                       }
                     }
@@ -2587,53 +1528,43 @@
                 },
                 "console-control-strings": {
                   "version": "1.1.0",
-                  "from": "https://registry.npmjs.org/console-control-strings/-/console-control-strings-1.1.0.tgz",
-                  "resolved": "https://registry.npmjs.org/console-control-strings/-/console-control-strings-1.1.0.tgz"
+                  "from": "console-control-strings@~1.1.0"
                 },
                 "gauge": {
                   "version": "2.7.3",
-                  "from": "https://registry.npmjs.org/gauge/-/gauge-2.7.3.tgz",
-                  "resolved": "https://registry.npmjs.org/gauge/-/gauge-2.7.3.tgz",
+                  "from": "gauge@~2.7.1",
                   "dependencies": {
                     "aproba": {
                       "version": "1.1.1",
-                      "from": "https://registry.npmjs.org/aproba/-/aproba-1.1.1.tgz",
-                      "resolved": "https://registry.npmjs.org/aproba/-/aproba-1.1.1.tgz"
+                      "from": "aproba@^1.0.3"
                     },
                     "has-unicode": {
                       "version": "2.0.1",
-                      "from": "https://registry.npmjs.org/has-unicode/-/has-unicode-2.0.1.tgz",
-                      "resolved": "https://registry.npmjs.org/has-unicode/-/has-unicode-2.0.1.tgz"
+                      "from": "has-unicode@^2.0.0"
                     },
                     "object-assign": {
                       "version": "4.1.1",
-                      "from": "https://registry.npmjs.org/object-assign/-/object-assign-4.1.1.tgz",
-                      "resolved": "https://registry.npmjs.org/object-assign/-/object-assign-4.1.1.tgz"
+                      "from": "object-assign@^4.1.0"
                     },
                     "signal-exit": {
                       "version": "3.0.2",
-                      "from": "https://registry.npmjs.org/signal-exit/-/signal-exit-3.0.2.tgz",
-                      "resolved": "https://registry.npmjs.org/signal-exit/-/signal-exit-3.0.2.tgz"
+                      "from": "signal-exit@^3.0.0"
                     },
                     "string-width": {
                       "version": "1.0.2",
-                      "from": "https://registry.npmjs.org/string-width/-/string-width-1.0.2.tgz",
-                      "resolved": "https://registry.npmjs.org/string-width/-/string-width-1.0.2.tgz",
+                      "from": "string-width@^1.0.1",
                       "dependencies": {
                         "code-point-at": {
                           "version": "1.1.0",
-                          "from": "https://registry.npmjs.org/code-point-at/-/code-point-at-1.1.0.tgz",
-                          "resolved": "https://registry.npmjs.org/code-point-at/-/code-point-at-1.1.0.tgz"
+                          "from": "code-point-at@^1.0.0"
                         },
                         "is-fullwidth-code-point": {
                           "version": "1.0.0",
-                          "from": "https://registry.npmjs.org/is-fullwidth-code-point/-/is-fullwidth-code-point-1.0.0.tgz",
-                          "resolved": "https://registry.npmjs.org/is-fullwidth-code-point/-/is-fullwidth-code-point-1.0.0.tgz",
+                          "from": "is-fullwidth-code-point@^1.0.0",
                           "dependencies": {
                             "number-is-nan": {
                               "version": "1.0.1",
-                              "from": "https://registry.npmjs.org/number-is-nan/-/number-is-nan-1.0.1.tgz",
-                              "resolved": "https://registry.npmjs.org/number-is-nan/-/number-is-nan-1.0.1.tgz"
+                              "from": "number-is-nan@^1.0.0"
                             }
                           }
                         }
@@ -2641,135 +1572,112 @@
                     },
                     "strip-ansi": {
                       "version": "3.0.1",
-                      "from": "https://registry.npmjs.org/strip-ansi/-/strip-ansi-3.0.1.tgz",
-                      "resolved": "https://registry.npmjs.org/strip-ansi/-/strip-ansi-3.0.1.tgz",
+                      "from": "strip-ansi@^3.0.1",
                       "dependencies": {
                         "ansi-regex": {
                           "version": "2.1.1",
-                          "from": "https://registry.npmjs.org/ansi-regex/-/ansi-regex-2.1.1.tgz",
-                          "resolved": "https://registry.npmjs.org/ansi-regex/-/ansi-regex-2.1.1.tgz"
+                          "from": "ansi-regex@^2.0.0"
                         }
                       }
                     },
                     "wide-align": {
                       "version": "1.1.0",
-                      "from": "https://registry.npmjs.org/wide-align/-/wide-align-1.1.0.tgz",
-                      "resolved": "https://registry.npmjs.org/wide-align/-/wide-align-1.1.0.tgz"
+                      "from": "wide-align@^1.1.0"
                     }
                   }
                 },
                 "set-blocking": {
                   "version": "2.0.0",
-                  "from": "https://registry.npmjs.org/set-blocking/-/set-blocking-2.0.0.tgz",
-                  "resolved": "https://registry.npmjs.org/set-blocking/-/set-blocking-2.0.0.tgz"
+                  "from": "set-blocking@~2.0.0"
                 }
               }
             },
             "rc": {
-              "version": "1.1.7",
-              "from": "https://registry.npmjs.org/rc/-/rc-1.1.7.tgz",
-              "resolved": "https://registry.npmjs.org/rc/-/rc-1.1.7.tgz",
+              "version": "1.2.1",
+              "from": "rc@^1.1.7",
+              "resolved": "https://registry.npmjs.org/rc/-/rc-1.2.1.tgz",
               "dependencies": {
                 "deep-extend": {
                   "version": "0.4.1",
-                  "from": "https://registry.npmjs.org/deep-extend/-/deep-extend-0.4.1.tgz",
-                  "resolved": "https://registry.npmjs.org/deep-extend/-/deep-extend-0.4.1.tgz"
+                  "from": "deep-extend@~0.4.0"
                 },
                 "ini": {
                   "version": "1.3.4",
-                  "from": "https://registry.npmjs.org/ini/-/ini-1.3.4.tgz",
-                  "resolved": "https://registry.npmjs.org/ini/-/ini-1.3.4.tgz"
+                  "from": "ini@~1.3.0"
                 },
                 "minimist": {
                   "version": "1.2.0",
-                  "from": "https://registry.npmjs.org/minimist/-/minimist-1.2.0.tgz",
-                  "resolved": "https://registry.npmjs.org/minimist/-/minimist-1.2.0.tgz"
+                  "from": "minimist@^1.2.0"
                 },
                 "strip-json-comments": {
                   "version": "2.0.1",
-                  "from": "https://registry.npmjs.org/strip-json-comments/-/strip-json-comments-2.0.1.tgz",
-                  "resolved": "https://registry.npmjs.org/strip-json-comments/-/strip-json-comments-2.0.1.tgz"
+                  "from": "strip-json-comments@~2.0.1"
                 }
               }
             },
             "request": {
               "version": "2.81.0",
-              "from": "https://registry.npmjs.org/request/-/request-2.81.0.tgz",
-              "resolved": "https://registry.npmjs.org/request/-/request-2.81.0.tgz",
+              "from": "request@^2.81.0",
               "dependencies": {
                 "aws-sign2": {
                   "version": "0.6.0",
-                  "from": "https://registry.npmjs.org/aws-sign2/-/aws-sign2-0.6.0.tgz",
-                  "resolved": "https://registry.npmjs.org/aws-sign2/-/aws-sign2-0.6.0.tgz"
+                  "from": "aws-sign2@~0.6.0"
                 },
                 "aws4": {
                   "version": "1.6.0",
-                  "from": "https://registry.npmjs.org/aws4/-/aws4-1.6.0.tgz",
-                  "resolved": "https://registry.npmjs.org/aws4/-/aws4-1.6.0.tgz"
+                  "from": "aws4@^1.2.1"
                 },
                 "caseless": {
                   "version": "0.12.0",
-                  "from": "https://registry.npmjs.org/caseless/-/caseless-0.12.0.tgz",
-                  "resolved": "https://registry.npmjs.org/caseless/-/caseless-0.12.0.tgz"
+                  "from": "caseless@~0.12.0"
                 },
                 "combined-stream": {
                   "version": "1.0.5",
-                  "from": "https://registry.npmjs.org/combined-stream/-/combined-stream-1.0.5.tgz",
-                  "resolved": "https://registry.npmjs.org/combined-stream/-/combined-stream-1.0.5.tgz",
+                  "from": "combined-stream@~1.0.5",
                   "dependencies": {
                     "delayed-stream": {
                       "version": "1.0.0",
-                      "from": "https://registry.npmjs.org/delayed-stream/-/delayed-stream-1.0.0.tgz",
-                      "resolved": "https://registry.npmjs.org/delayed-stream/-/delayed-stream-1.0.0.tgz"
+                      "from": "delayed-stream@~1.0.0"
                     }
                   }
                 },
                 "extend": {
                   "version": "3.0.0",
-                  "from": "https://registry.npmjs.org/extend/-/extend-3.0.0.tgz",
-                  "resolved": "https://registry.npmjs.org/extend/-/extend-3.0.0.tgz"
+                  "from": "extend@~3.0.0"
                 },
                 "forever-agent": {
                   "version": "0.6.1",
-                  "from": "https://registry.npmjs.org/forever-agent/-/forever-agent-0.6.1.tgz",
-                  "resolved": "https://registry.npmjs.org/forever-agent/-/forever-agent-0.6.1.tgz"
+                  "from": "forever-agent@~0.6.1"
                 },
                 "form-data": {
                   "version": "2.1.2",
-                  "from": "https://registry.npmjs.org/form-data/-/form-data-2.1.2.tgz",
-                  "resolved": "https://registry.npmjs.org/form-data/-/form-data-2.1.2.tgz",
+                  "from": "form-data@~2.1.1",
                   "dependencies": {
                     "asynckit": {
                       "version": "0.4.0",
-                      "from": "https://registry.npmjs.org/asynckit/-/asynckit-0.4.0.tgz",
-                      "resolved": "https://registry.npmjs.org/asynckit/-/asynckit-0.4.0.tgz"
+                      "from": "asynckit@^0.4.0"
                     }
                   }
                 },
                 "har-validator": {
                   "version": "4.2.1",
-                  "from": "https://registry.npmjs.org/har-validator/-/har-validator-4.2.1.tgz",
-                  "resolved": "https://registry.npmjs.org/har-validator/-/har-validator-4.2.1.tgz",
+                  "from": "har-validator@~4.2.1",
                   "dependencies": {
                     "ajv": {
                       "version": "4.11.5",
-                      "from": "https://registry.npmjs.org/ajv/-/ajv-4.11.5.tgz",
-                      "resolved": "https://registry.npmjs.org/ajv/-/ajv-4.11.5.tgz",
+                      "from": "ajv@^4.9.1",
                       "dependencies": {
                         "co": {
                           "version": "4.6.0",
-                          "from": "https://registry.npmjs.org/co/-/co-4.6.0.tgz",
-                          "resolved": "https://registry.npmjs.org/co/-/co-4.6.0.tgz"
+                          "from": "co@^4.6.0"
                         },
                         "json-stable-stringify": {
                           "version": "1.0.1",
-                          "from": "https://registry.npmjs.org/json-stable-stringify/-/json-stable-stringify-1.0.1.tgz",
-                          "resolved": "https://registry.npmjs.org/json-stable-stringify/-/json-stable-stringify-1.0.1.tgz",
+                          "from": "json-stable-stringify@^1.0.1",
                           "dependencies": {
                             "jsonify": {
                               "version": "0.0.0",
-                              "from": "https://registry.npmjs.org/jsonify/-/jsonify-0.0.0.tgz",
-                              "resolved": "https://registry.npmjs.org/jsonify/-/jsonify-0.0.0.tgz"
+                              "from": "jsonify@~0.0.0"
                             }
                           }
                         }
@@ -2777,124 +1685,101 @@
                     },
                     "har-schema": {
                       "version": "1.0.5",
-                      "from": "https://registry.npmjs.org/har-schema/-/har-schema-1.0.5.tgz",
-                      "resolved": "https://registry.npmjs.org/har-schema/-/har-schema-1.0.5.tgz"
+                      "from": "har-schema@^1.0.5"
                     }
                   }
                 },
                 "hawk": {
                   "version": "3.1.3",
-                  "from": "https://registry.npmjs.org/hawk/-/hawk-3.1.3.tgz",
-                  "resolved": "https://registry.npmjs.org/hawk/-/hawk-3.1.3.tgz",
+                  "from": "hawk@~3.1.3",
                   "dependencies": {
                     "hoek": {
                       "version": "2.16.3",
-                      "from": "https://registry.npmjs.org/hoek/-/hoek-2.16.3.tgz",
-                      "resolved": "https://registry.npmjs.org/hoek/-/hoek-2.16.3.tgz"
+                      "from": "hoek@2.x.x"
                     },
                     "boom": {
                       "version": "2.10.1",
-                      "from": "https://registry.npmjs.org/boom/-/boom-2.10.1.tgz",
-                      "resolved": "https://registry.npmjs.org/boom/-/boom-2.10.1.tgz"
+                      "from": "boom@2.x.x"
                     },
                     "cryptiles": {
                       "version": "2.0.5",
-                      "from": "https://registry.npmjs.org/cryptiles/-/cryptiles-2.0.5.tgz",
-                      "resolved": "https://registry.npmjs.org/cryptiles/-/cryptiles-2.0.5.tgz"
+                      "from": "cryptiles@2.x.x"
                     },
                     "sntp": {
                       "version": "1.0.9",
-                      "from": "https://registry.npmjs.org/sntp/-/sntp-1.0.9.tgz",
-                      "resolved": "https://registry.npmjs.org/sntp/-/sntp-1.0.9.tgz"
+                      "from": "sntp@1.x.x"
                     }
                   }
                 },
                 "http-signature": {
                   "version": "1.1.1",
-                  "from": "https://registry.npmjs.org/http-signature/-/http-signature-1.1.1.tgz",
-                  "resolved": "https://registry.npmjs.org/http-signature/-/http-signature-1.1.1.tgz",
+                  "from": "http-signature@~1.1.0",
                   "dependencies": {
                     "assert-plus": {
                       "version": "0.2.0",
-                      "from": "https://registry.npmjs.org/assert-plus/-/assert-plus-0.2.0.tgz",
-                      "resolved": "https://registry.npmjs.org/assert-plus/-/assert-plus-0.2.0.tgz"
+                      "from": "assert-plus@^0.2.0"
                     },
                     "jsprim": {
                       "version": "1.4.0",
-                      "from": "https://registry.npmjs.org/jsprim/-/jsprim-1.4.0.tgz",
-                      "resolved": "https://registry.npmjs.org/jsprim/-/jsprim-1.4.0.tgz",
+                      "from": "jsprim@^1.2.2",
                       "dependencies": {
                         "assert-plus": {
                           "version": "1.0.0",
-                          "from": "https://registry.npmjs.org/assert-plus/-/assert-plus-1.0.0.tgz",
-                          "resolved": "https://registry.npmjs.org/assert-plus/-/assert-plus-1.0.0.tgz"
+                          "from": "assert-plus@1.0.0"
                         },
                         "extsprintf": {
                           "version": "1.0.2",
-                          "from": "https://registry.npmjs.org/extsprintf/-/extsprintf-1.0.2.tgz",
-                          "resolved": "https://registry.npmjs.org/extsprintf/-/extsprintf-1.0.2.tgz"
+                          "from": "extsprintf@1.0.2"
                         },
                         "json-schema": {
                           "version": "0.2.3",
-                          "from": "https://registry.npmjs.org/json-schema/-/json-schema-0.2.3.tgz",
-                          "resolved": "https://registry.npmjs.org/json-schema/-/json-schema-0.2.3.tgz"
+                          "from": "json-schema@0.2.3"
                         },
                         "verror": {
                           "version": "1.3.6",
-                          "from": "https://registry.npmjs.org/verror/-/verror-1.3.6.tgz",
-                          "resolved": "https://registry.npmjs.org/verror/-/verror-1.3.6.tgz"
+                          "from": "verror@1.3.6"
                         }
                       }
                     },
                     "sshpk": {
                       "version": "1.11.0",
-                      "from": "https://registry.npmjs.org/sshpk/-/sshpk-1.11.0.tgz",
-                      "resolved": "https://registry.npmjs.org/sshpk/-/sshpk-1.11.0.tgz",
+                      "from": "sshpk@^1.7.0",
                       "dependencies": {
                         "asn1": {
                           "version": "0.2.3",
-                          "from": "https://registry.npmjs.org/asn1/-/asn1-0.2.3.tgz",
-                          "resolved": "https://registry.npmjs.org/asn1/-/asn1-0.2.3.tgz"
+                          "from": "asn1@~0.2.3"
                         },
                         "assert-plus": {
                           "version": "1.0.0",
-                          "from": "https://registry.npmjs.org/assert-plus/-/assert-plus-1.0.0.tgz",
-                          "resolved": "https://registry.npmjs.org/assert-plus/-/assert-plus-1.0.0.tgz"
+                          "from": "assert-plus@^1.0.0"
                         },
                         "dashdash": {
                           "version": "1.14.1",
-                          "from": "https://registry.npmjs.org/dashdash/-/dashdash-1.14.1.tgz",
-                          "resolved": "https://registry.npmjs.org/dashdash/-/dashdash-1.14.1.tgz"
+                          "from": "dashdash@^1.12.0"
                         },
                         "getpass": {
                           "version": "0.1.6",
-                          "from": "https://registry.npmjs.org/getpass/-/getpass-0.1.6.tgz",
-                          "resolved": "https://registry.npmjs.org/getpass/-/getpass-0.1.6.tgz"
+                          "from": "getpass@^0.1.1"
                         },
                         "jsbn": {
                           "version": "0.1.1",
-                          "from": "https://registry.npmjs.org/jsbn/-/jsbn-0.1.1.tgz",
-                          "resolved": "https://registry.npmjs.org/jsbn/-/jsbn-0.1.1.tgz"
+                          "from": "jsbn@~0.1.0"
                         },
                         "tweetnacl": {
                           "version": "0.14.5",
-                          "from": "https://registry.npmjs.org/tweetnacl/-/tweetnacl-0.14.5.tgz",
-                          "resolved": "https://registry.npmjs.org/tweetnacl/-/tweetnacl-0.14.5.tgz"
+                          "from": "tweetnacl@~0.14.0"
                         },
                         "jodid25519": {
                           "version": "1.0.2",
-                          "from": "https://registry.npmjs.org/jodid25519/-/jodid25519-1.0.2.tgz",
-                          "resolved": "https://registry.npmjs.org/jodid25519/-/jodid25519-1.0.2.tgz"
+                          "from": "jodid25519@^1.0.0"
                         },
                         "ecc-jsbn": {
                           "version": "0.1.1",
-                          "from": "https://registry.npmjs.org/ecc-jsbn/-/ecc-jsbn-0.1.1.tgz",
-                          "resolved": "https://registry.npmjs.org/ecc-jsbn/-/ecc-jsbn-0.1.1.tgz"
+                          "from": "ecc-jsbn@~0.1.1"
                         },
                         "bcrypt-pbkdf": {
                           "version": "1.0.1",
-                          "from": "https://registry.npmjs.org/bcrypt-pbkdf/-/bcrypt-pbkdf-1.0.1.tgz",
-                          "resolved": "https://registry.npmjs.org/bcrypt-pbkdf/-/bcrypt-pbkdf-1.0.1.tgz"
+                          "from": "bcrypt-pbkdf@^1.0.0"
                         }
                       }
                     }
@@ -2902,131 +1787,107 @@
                 },
                 "is-typedarray": {
                   "version": "1.0.0",
-                  "from": "https://registry.npmjs.org/is-typedarray/-/is-typedarray-1.0.0.tgz",
-                  "resolved": "https://registry.npmjs.org/is-typedarray/-/is-typedarray-1.0.0.tgz"
+                  "from": "is-typedarray@~1.0.0"
                 },
                 "isstream": {
                   "version": "0.1.2",
-                  "from": "https://registry.npmjs.org/isstream/-/isstream-0.1.2.tgz",
-                  "resolved": "https://registry.npmjs.org/isstream/-/isstream-0.1.2.tgz"
+                  "from": "isstream@~0.1.2"
                 },
                 "json-stringify-safe": {
                   "version": "5.0.1",
-                  "from": "https://registry.npmjs.org/json-stringify-safe/-/json-stringify-safe-5.0.1.tgz",
-                  "resolved": "https://registry.npmjs.org/json-stringify-safe/-/json-stringify-safe-5.0.1.tgz"
+                  "from": "json-stringify-safe@~5.0.1"
                 },
                 "mime-types": {
-                  "version": "2.1.14",
-                  "from": "https://registry.npmjs.org/mime-types/-/mime-types-2.1.14.tgz",
-                  "resolved": "https://registry.npmjs.org/mime-types/-/mime-types-2.1.14.tgz",
+                  "version": "2.1.15",
+                  "from": "mime-types@~2.1.7",
                   "dependencies": {
                     "mime-db": {
-                      "version": "1.26.0",
-                      "from": "https://registry.npmjs.org/mime-db/-/mime-db-1.26.0.tgz",
-                      "resolved": "https://registry.npmjs.org/mime-db/-/mime-db-1.26.0.tgz"
+                      "version": "1.27.0",
+                      "from": "mime-db@~1.27.0"
                     }
                   }
                 },
                 "oauth-sign": {
                   "version": "0.8.2",
-                  "from": "https://registry.npmjs.org/oauth-sign/-/oauth-sign-0.8.2.tgz",
-                  "resolved": "https://registry.npmjs.org/oauth-sign/-/oauth-sign-0.8.2.tgz"
+                  "from": "oauth-sign@~0.8.1"
                 },
                 "performance-now": {
                   "version": "0.2.0",
-                  "from": "https://registry.npmjs.org/performance-now/-/performance-now-0.2.0.tgz",
-                  "resolved": "https://registry.npmjs.org/performance-now/-/performance-now-0.2.0.tgz"
+                  "from": "performance-now@^0.2.0"
                 },
                 "qs": {
                   "version": "6.4.0",
-                  "from": "https://registry.npmjs.org/qs/-/qs-6.4.0.tgz",
-                  "resolved": "https://registry.npmjs.org/qs/-/qs-6.4.0.tgz"
+                  "from": "qs@~6.4.0"
                 },
                 "safe-buffer": {
                   "version": "5.0.1",
-                  "from": "https://registry.npmjs.org/safe-buffer/-/safe-buffer-5.0.1.tgz",
-                  "resolved": "https://registry.npmjs.org/safe-buffer/-/safe-buffer-5.0.1.tgz"
+                  "from": "safe-buffer@^5.0.1"
                 },
                 "stringstream": {
                   "version": "0.0.5",
-                  "from": "https://registry.npmjs.org/stringstream/-/stringstream-0.0.5.tgz",
-                  "resolved": "https://registry.npmjs.org/stringstream/-/stringstream-0.0.5.tgz"
+                  "from": "stringstream@~0.0.4"
                 },
                 "tough-cookie": {
                   "version": "2.3.2",
-                  "from": "https://registry.npmjs.org/tough-cookie/-/tough-cookie-2.3.2.tgz",
-                  "resolved": "https://registry.npmjs.org/tough-cookie/-/tough-cookie-2.3.2.tgz",
+                  "from": "tough-cookie@~2.3.0",
                   "dependencies": {
                     "punycode": {
                       "version": "1.4.1",
-                      "from": "https://registry.npmjs.org/punycode/-/punycode-1.4.1.tgz",
-                      "resolved": "https://registry.npmjs.org/punycode/-/punycode-1.4.1.tgz"
+                      "from": "punycode@^1.4.1"
                     }
                   }
                 },
                 "tunnel-agent": {
                   "version": "0.6.0",
-                  "from": "https://registry.npmjs.org/tunnel-agent/-/tunnel-agent-0.6.0.tgz",
-                  "resolved": "https://registry.npmjs.org/tunnel-agent/-/tunnel-agent-0.6.0.tgz"
+                  "from": "tunnel-agent@^0.6.0"
                 },
                 "uuid": {
                   "version": "3.0.1",
-                  "from": "https://registry.npmjs.org/uuid/-/uuid-3.0.1.tgz",
-                  "resolved": "https://registry.npmjs.org/uuid/-/uuid-3.0.1.tgz"
+                  "from": "uuid@^3.0.0"
                 }
               }
             },
             "rimraf": {
               "version": "2.6.1",
-              "from": "https://registry.npmjs.org/rimraf/-/rimraf-2.6.1.tgz",
-              "resolved": "https://registry.npmjs.org/rimraf/-/rimraf-2.6.1.tgz",
+              "from": "rimraf@^2.6.1",
               "dependencies": {
                 "glob": {
                   "version": "7.1.1",
-                  "from": "https://registry.npmjs.org/glob/-/glob-7.1.1.tgz",
-                  "resolved": "https://registry.npmjs.org/glob/-/glob-7.1.1.tgz",
+                  "from": "glob@^7.0.5",
                   "dependencies": {
                     "fs.realpath": {
                       "version": "1.0.0",
-                      "from": "https://registry.npmjs.org/fs.realpath/-/fs.realpath-1.0.0.tgz",
-                      "resolved": "https://registry.npmjs.org/fs.realpath/-/fs.realpath-1.0.0.tgz"
+                      "from": "fs.realpath@^1.0.0"
                     },
                     "inflight": {
                       "version": "1.0.6",
-                      "from": "https://registry.npmjs.org/inflight/-/inflight-1.0.6.tgz",
-                      "resolved": "https://registry.npmjs.org/inflight/-/inflight-1.0.6.tgz",
+                      "from": "inflight@^1.0.4",
                       "dependencies": {
                         "wrappy": {
                           "version": "1.0.2",
-                          "from": "https://registry.npmjs.org/wrappy/-/wrappy-1.0.2.tgz",
-                          "resolved": "https://registry.npmjs.org/wrappy/-/wrappy-1.0.2.tgz"
+                          "from": "wrappy@1"
                         }
                       }
                     },
                     "inherits": {
                       "version": "2.0.3",
-                      "from": "https://registry.npmjs.org/inherits/-/inherits-2.0.3.tgz",
-                      "resolved": "https://registry.npmjs.org/inherits/-/inherits-2.0.3.tgz"
+                      "from": "inherits@2"
                     },
                     "minimatch": {
                       "version": "3.0.3",
-                      "from": "https://registry.npmjs.org/minimatch/-/minimatch-3.0.3.tgz",
-                      "resolved": "https://registry.npmjs.org/minimatch/-/minimatch-3.0.3.tgz",
+                      "from": "minimatch@^3.0.2",
                       "dependencies": {
                         "brace-expansion": {
                           "version": "1.1.6",
-                          "from": "https://registry.npmjs.org/brace-expansion/-/brace-expansion-1.1.6.tgz",
-                          "resolved": "https://registry.npmjs.org/brace-expansion/-/brace-expansion-1.1.6.tgz",
+                          "from": "brace-expansion@^1.0.0",
                           "dependencies": {
                             "balanced-match": {
                               "version": "0.4.2",
-                              "from": "https://registry.npmjs.org/balanced-match/-/balanced-match-0.4.2.tgz",
-                              "resolved": "https://registry.npmjs.org/balanced-match/-/balanced-match-0.4.2.tgz"
+                              "from": "balanced-match@^0.4.1"
                             },
                             "concat-map": {
                               "version": "0.0.1",
-                              "from": "https://registry.npmjs.org/concat-map/-/concat-map-0.0.1.tgz",
-                              "resolved": "https://registry.npmjs.org/concat-map/-/concat-map-0.0.1.tgz"
+                              "from": "concat-map@0.0.1"
                             }
                           }
                         }
@@ -3034,20 +1895,17 @@
                     },
                     "once": {
                       "version": "1.4.0",
-                      "from": "https://registry.npmjs.org/once/-/once-1.4.0.tgz",
-                      "resolved": "https://registry.npmjs.org/once/-/once-1.4.0.tgz",
+                      "from": "once@^1.3.0",
                       "dependencies": {
                         "wrappy": {
                           "version": "1.0.2",
-                          "from": "https://registry.npmjs.org/wrappy/-/wrappy-1.0.2.tgz",
-                          "resolved": "https://registry.npmjs.org/wrappy/-/wrappy-1.0.2.tgz"
+                          "from": "wrappy@1"
                         }
                       }
                     },
                     "path-is-absolute": {
                       "version": "1.0.1",
-                      "from": "https://registry.npmjs.org/path-is-absolute/-/path-is-absolute-1.0.1.tgz",
-                      "resolved": "https://registry.npmjs.org/path-is-absolute/-/path-is-absolute-1.0.1.tgz"
+                      "from": "path-is-absolute@^1.0.0"
                     }
                   }
                 }
@@ -3055,101 +1913,83 @@
             },
             "semver": {
               "version": "5.3.0",
-              "from": "https://registry.npmjs.org/semver/-/semver-5.3.0.tgz",
-              "resolved": "https://registry.npmjs.org/semver/-/semver-5.3.0.tgz"
+              "from": "semver@^5.3.0"
             },
             "tar": {
               "version": "2.2.1",
-              "from": "https://registry.npmjs.org/tar/-/tar-2.2.1.tgz",
-              "resolved": "https://registry.npmjs.org/tar/-/tar-2.2.1.tgz",
+              "from": "tar@^2.2.1",
               "dependencies": {
                 "block-stream": {
                   "version": "0.0.9",
-                  "from": "https://registry.npmjs.org/block-stream/-/block-stream-0.0.9.tgz",
-                  "resolved": "https://registry.npmjs.org/block-stream/-/block-stream-0.0.9.tgz"
+                  "from": "block-stream@*"
                 },
                 "fstream": {
                   "version": "1.0.11",
-                  "from": "https://registry.npmjs.org/fstream/-/fstream-1.0.11.tgz",
-                  "resolved": "https://registry.npmjs.org/fstream/-/fstream-1.0.11.tgz",
+                  "from": "fstream@^1.0.2",
                   "dependencies": {
                     "graceful-fs": {
                       "version": "4.1.11",
-                      "from": "https://registry.npmjs.org/graceful-fs/-/graceful-fs-4.1.11.tgz",
-                      "resolved": "https://registry.npmjs.org/graceful-fs/-/graceful-fs-4.1.11.tgz"
+                      "from": "graceful-fs@^4.1.2"
                     }
                   }
                 },
                 "inherits": {
                   "version": "2.0.3",
-                  "from": "https://registry.npmjs.org/inherits/-/inherits-2.0.3.tgz",
-                  "resolved": "https://registry.npmjs.org/inherits/-/inherits-2.0.3.tgz"
+                  "from": "inherits@2"
                 }
               }
             },
             "tar-pack": {
               "version": "3.4.0",
-              "from": "https://registry.npmjs.org/tar-pack/-/tar-pack-3.4.0.tgz",
-              "resolved": "https://registry.npmjs.org/tar-pack/-/tar-pack-3.4.0.tgz",
+              "from": "tar-pack@^3.4.0",
               "dependencies": {
                 "debug": {
                   "version": "2.6.3",
-                  "from": "https://registry.npmjs.org/debug/-/debug-2.6.3.tgz",
-                  "resolved": "https://registry.npmjs.org/debug/-/debug-2.6.3.tgz",
+                  "from": "debug@^2.2.0",
                   "dependencies": {
                     "ms": {
                       "version": "0.7.2",
-                      "from": "https://registry.npmjs.org/ms/-/ms-0.7.2.tgz",
-                      "resolved": "https://registry.npmjs.org/ms/-/ms-0.7.2.tgz"
+                      "from": "ms@0.7.2"
                     }
                   }
                 },
                 "fstream": {
                   "version": "1.0.11",
-                  "from": "https://registry.npmjs.org/fstream/-/fstream-1.0.11.tgz",
-                  "resolved": "https://registry.npmjs.org/fstream/-/fstream-1.0.11.tgz",
+                  "from": "fstream@^1.0.10",
                   "dependencies": {
                     "graceful-fs": {
                       "version": "4.1.11",
-                      "from": "https://registry.npmjs.org/graceful-fs/-/graceful-fs-4.1.11.tgz",
-                      "resolved": "https://registry.npmjs.org/graceful-fs/-/graceful-fs-4.1.11.tgz"
+                      "from": "graceful-fs@^4.1.2"
                     },
                     "inherits": {
                       "version": "2.0.3",
-                      "from": "https://registry.npmjs.org/inherits/-/inherits-2.0.3.tgz",
-                      "resolved": "https://registry.npmjs.org/inherits/-/inherits-2.0.3.tgz"
+                      "from": "inherits@2"
                     }
                   }
                 },
                 "fstream-ignore": {
                   "version": "1.0.5",
-                  "from": "https://registry.npmjs.org/fstream-ignore/-/fstream-ignore-1.0.5.tgz",
-                  "resolved": "https://registry.npmjs.org/fstream-ignore/-/fstream-ignore-1.0.5.tgz",
+                  "from": "fstream-ignore@^1.0.5",
                   "dependencies": {
                     "inherits": {
                       "version": "2.0.3",
-                      "from": "https://registry.npmjs.org/inherits/-/inherits-2.0.3.tgz",
-                      "resolved": "https://registry.npmjs.org/inherits/-/inherits-2.0.3.tgz"
+                      "from": "inherits@2"
                     },
                     "minimatch": {
                       "version": "3.0.3",
-                      "from": "https://registry.npmjs.org/minimatch/-/minimatch-3.0.3.tgz",
-                      "resolved": "https://registry.npmjs.org/minimatch/-/minimatch-3.0.3.tgz",
+                      "from": "minimatch@^3.0.0",
                       "dependencies": {
                         "brace-expansion": {
                           "version": "1.1.6",
-                          "from": "https://registry.npmjs.org/brace-expansion/-/brace-expansion-1.1.6.tgz",
-                          "resolved": "https://registry.npmjs.org/brace-expansion/-/brace-expansion-1.1.6.tgz",
+                          "from": "brace-expansion@^1.0.0",
                           "dependencies": {
                             "balanced-match": {
                               "version": "0.4.2",
-                              "from": "https://registry.npmjs.org/balanced-match/-/balanced-match-0.4.2.tgz",
-                              "resolved": "https://registry.npmjs.org/balanced-match/-/balanced-match-0.4.2.tgz"
+                              "from": "balanced-match@^0.4.1"
                             },
                             "concat-map": {
                               "version": "0.0.1",
-                              "from": "https://registry.npmjs.org/concat-map/-/concat-map-0.0.1.tgz",
-                              "resolved": "https://registry.npmjs.org/concat-map/-/concat-map-0.0.1.tgz"
+                              "from": "concat-map@0.0.1"
                             }
                           }
                         }
@@ -3159,71 +1999,126 @@
                 },
                 "once": {
                   "version": "1.4.0",
-                  "from": "https://registry.npmjs.org/once/-/once-1.4.0.tgz",
-                  "resolved": "https://registry.npmjs.org/once/-/once-1.4.0.tgz",
+                  "from": "once@^1.3.3",
                   "dependencies": {
                     "wrappy": {
                       "version": "1.0.2",
-                      "from": "https://registry.npmjs.org/wrappy/-/wrappy-1.0.2.tgz",
-                      "resolved": "https://registry.npmjs.org/wrappy/-/wrappy-1.0.2.tgz"
+                      "from": "wrappy@1"
                     }
                   }
                 },
                 "readable-stream": {
                   "version": "2.2.6",
-                  "from": "https://registry.npmjs.org/readable-stream/-/readable-stream-2.2.6.tgz",
-                  "resolved": "https://registry.npmjs.org/readable-stream/-/readable-stream-2.2.6.tgz",
+                  "from": "readable-stream@^2.1.4",
                   "dependencies": {
                     "buffer-shims": {
                       "version": "1.0.0",
-                      "from": "https://registry.npmjs.org/buffer-shims/-/buffer-shims-1.0.0.tgz",
-                      "resolved": "https://registry.npmjs.org/buffer-shims/-/buffer-shims-1.0.0.tgz"
+                      "from": "buffer-shims@^1.0.0"
                     },
                     "core-util-is": {
                       "version": "1.0.2",
-                      "from": "https://registry.npmjs.org/core-util-is/-/core-util-is-1.0.2.tgz",
-                      "resolved": "https://registry.npmjs.org/core-util-is/-/core-util-is-1.0.2.tgz"
+                      "from": "core-util-is@~1.0.0"
                     },
                     "isarray": {
                       "version": "1.0.0",
-                      "from": "https://registry.npmjs.org/isarray/-/isarray-1.0.0.tgz",
-                      "resolved": "https://registry.npmjs.org/isarray/-/isarray-1.0.0.tgz"
+                      "from": "isarray@~1.0.0"
                     },
                     "inherits": {
                       "version": "2.0.3",
-                      "from": "https://registry.npmjs.org/inherits/-/inherits-2.0.3.tgz",
-                      "resolved": "https://registry.npmjs.org/inherits/-/inherits-2.0.3.tgz"
+                      "from": "inherits@~2.0.1"
                     },
                     "process-nextick-args": {
                       "version": "1.0.7",
-                      "from": "https://registry.npmjs.org/process-nextick-args/-/process-nextick-args-1.0.7.tgz",
-                      "resolved": "https://registry.npmjs.org/process-nextick-args/-/process-nextick-args-1.0.7.tgz"
+                      "from": "process-nextick-args@~1.0.6"
                     },
                     "string_decoder": {
                       "version": "0.10.31",
-                      "from": "https://registry.npmjs.org/string_decoder/-/string_decoder-0.10.31.tgz",
-                      "resolved": "https://registry.npmjs.org/string_decoder/-/string_decoder-0.10.31.tgz"
+                      "from": "string_decoder@~0.10.x"
                     },
                     "util-deprecate": {
                       "version": "1.0.2",
-                      "from": "https://registry.npmjs.org/util-deprecate/-/util-deprecate-1.0.2.tgz",
-                      "resolved": "https://registry.npmjs.org/util-deprecate/-/util-deprecate-1.0.2.tgz"
+                      "from": "util-deprecate@~1.0.1"
                     }
                   }
                 },
                 "uid-number": {
                   "version": "0.0.6",
-                  "from": "https://registry.npmjs.org/uid-number/-/uid-number-0.0.6.tgz",
-                  "resolved": "https://registry.npmjs.org/uid-number/-/uid-number-0.0.6.tgz"
+                  "from": "uid-number@^0.0.6"
                 }
               }
             }
           }
         }
       }
-=======
-      "from": "underscore@~1.7.0"
->>>>>>> 9a9f0f5c
+    },
+    "aws-sdk": {
+      "version": "2.37.0",
+      "from": "aws-sdk@^2.1.34",
+      "resolved": "https://registry.npmjs.org/aws-sdk/-/aws-sdk-2.37.0.tgz",
+      "dependencies": {
+        "buffer": {
+          "version": "4.9.1",
+          "from": "buffer@4.9.1",
+          "dependencies": {
+            "base64-js": {
+              "version": "1.2.0",
+              "from": "base64-js@^1.0.2"
+            },
+            "ieee754": {
+              "version": "1.1.8",
+              "from": "ieee754@^1.1.4"
+            },
+            "isarray": {
+              "version": "1.0.0",
+              "from": "isarray@^1.0.0"
+            }
+          }
+        },
+        "crypto-browserify": {
+          "version": "1.0.9",
+          "from": "crypto-browserify@1.0.9"
+        },
+        "jmespath": {
+          "version": "0.15.0",
+          "from": "jmespath@0.15.0"
+        },
+        "querystring": {
+          "version": "0.2.0",
+          "from": "querystring@0.2.0"
+        },
+        "sax": {
+          "version": "1.1.5",
+          "from": "sax@1.1.5"
+        },
+        "url": {
+          "version": "0.10.3",
+          "from": "url@0.10.3",
+          "dependencies": {
+            "punycode": {
+              "version": "1.3.2",
+              "from": "punycode@1.3.2"
+            }
+          }
+        },
+        "uuid": {
+          "version": "3.0.0",
+          "from": "uuid@3.0.0"
+        },
+        "xml2js": {
+          "version": "0.4.15",
+          "from": "xml2js@0.4.15"
+        },
+        "xmlbuilder": {
+          "version": "2.6.2",
+          "from": "xmlbuilder@2.6.2",
+          "dependencies": {
+            "lodash": {
+              "version": "3.5.0",
+              "from": "lodash@~3.5.0"
+            }
+          }
+        }
+      }
     }
   }
 }