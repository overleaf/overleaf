--- conflicted
+++ resolved
@@ -21,12 +21,9 @@
 			"./MongoAWS": {}
 			"logger-sharelatex": { log: sinon.stub(), error: sinon.stub() }
 			'metrics-sharelatex': {inc: ()->}
-<<<<<<< HEAD
 			"./ProjectIterator": require("../../../../app/js/ProjectIterator.js") # Cache for speed
-=======
 			"settings-sharelatex":
 				redis: lock: key_schema: {}
->>>>>>> ff2363c8
 		@callback = sinon.stub()
 		@doc_id = ObjectId().toString()
 		@project_id = ObjectId().toString()
