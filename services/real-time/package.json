{
  "name": "real-time-sharelatex",
  "version": "0.1.4",
  "description": "The socket.io layer of ShareLaTeX for real-time editor interactions",
  "author": "ShareLaTeX <team@sharelatex.com>",
  "repository": {
    "type": "git",
    "url": "https://github.com/sharelatex/real-time-sharelatex.git"
  },
  "scripts": {
    "compile:app": "([ -e app/coffee ] && coffee -m $COFFEE_OPTIONS -o app/js -c app/coffee || echo 'No CoffeeScript folder to compile') && ( [ -e app.coffee ] && coffee -m $COFFEE_OPTIONS -c app.coffee || echo 'No CoffeeScript app to compile')",
    "start": "npm run compile:app && node $NODE_APP_OPTIONS app.js",
    "test:acceptance:_run": "mocha --recursive --reporter spec --timeout 30000 --exit $@ test/acceptance/js",
    "test:acceptance": "npm run compile:app && npm run compile:acceptance_tests && npm run test:acceptance:_run -- --grep=$MOCHA_GREP",
    "test:unit:_run": "mocha --recursive --reporter spec --exit $@ test/unit/js",
    "test:unit": "npm run compile:app && npm run compile:unit_tests && npm run test:unit:_run -- --grep=$MOCHA_GREP",
    "compile:unit_tests": "[ ! -e test/unit/coffee ] &&  echo 'No unit tests to compile' || coffee -o test/unit/js -c test/unit/coffee",
    "compile:acceptance_tests": "[ ! -e test/acceptance/coffee ] && echo 'No acceptance tests to compile' || coffee -o test/acceptance/js -c test/acceptance/coffee",
    "compile:all": "npm run compile:app && npm run compile:unit_tests && npm run compile:acceptance_tests && npm run compile:smoke_tests",
    "nodemon": "nodemon --config nodemon.json",
    "compile:smoke_tests": "[ ! -e test/smoke/coffee ] &&  echo 'No smoke tests to compile' || coffee -o test/smoke/js -c test/smoke/coffee"
  },
  "dependencies": {
    "async": "^0.9.0",
    "basic-auth-connect": "^1.0.0",
    "body-parser": "^1.12.0",
    "connect-redis": "^2.1.0",
    "cookie-parser": "^1.3.3",
    "express": "^4.10.1",
    "express-session": "^1.9.1",
    "logger-sharelatex": "^1.7.0",
<<<<<<< HEAD
    "metrics-sharelatex": "^2.6.2",
    "redis-sharelatex": "^1.0.11",
=======
    "metrics-sharelatex": "^2.2.0",
    "redis-sharelatex": "^1.0.12",
>>>>>>> 4bd11613
    "request": "^2.88.0",
    "session.socket.io": "^0.1.6",
    "settings-sharelatex": "^1.1.0",
    "socket.io": "0.9.19",
    "socket.io-client": "^0.9.16"
  },
  "devDependencies": {
    "bunyan": "~0.22.3",
    "chai": "~1.9.1",
    "cookie-signature": "^1.0.5",
    "sandboxed-module": "~0.3.0",
    "sinon": "^1.5.2",
    "mocha": "^4.0.1",
    "uid-safe": "^1.0.1",
    "timekeeper": "0.0.4"
  }
}<|MERGE_RESOLUTION|>--- conflicted
+++ resolved
@@ -29,13 +29,8 @@
     "express": "^4.10.1",
     "express-session": "^1.9.1",
     "logger-sharelatex": "^1.7.0",
-<<<<<<< HEAD
     "metrics-sharelatex": "^2.6.2",
-    "redis-sharelatex": "^1.0.11",
-=======
-    "metrics-sharelatex": "^2.2.0",
     "redis-sharelatex": "^1.0.12",
->>>>>>> 4bd11613
     "request": "^2.88.0",
     "session.socket.io": "^0.1.6",
     "settings-sharelatex": "^1.1.0",
