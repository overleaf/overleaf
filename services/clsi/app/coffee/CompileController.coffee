--- conflicted
+++ resolved
@@ -36,10 +36,7 @@
 							outputFiles: outputFiles.map (file) ->
 								url:
 									"#{Settings.apis.clsi.url}/project/#{request.project_id}" +
-<<<<<<< HEAD
-=======
 									(if request.user_id? then "/user/#{request.user_id}" else "") +
->>>>>>> d3395ef7
 									(if file.build? then "/build/#{file.build}" else "") +
 									"/output/#{file.path}"
 								path: file.path
