ResourceWriter = require "./ResourceWriter"
LatexRunner = require "./LatexRunner"
OutputFileFinder = require "./OutputFileFinder"
OutputCacheManager = require "./OutputCacheManager"
Settings = require("settings-sharelatex")
Path = require "path"
logger = require "logger-sharelatex"
Metrics = require "./Metrics"
child_process = require "child_process"
DraftModeManager = require "./DraftModeManager"
TikzManager = require "./TikzManager"
LockManager = require "./LockManager"
fs = require("fs")
fse = require "fs-extra"
os = require("os")
async = require "async"
Errors = require './Errors'
CommandRunner = require "./CommandRunner"

getCompileName = (project_id, user_id) ->
	if user_id? then "#{project_id}-#{user_id}" else project_id

getCompileDir = (project_id, user_id) ->
	Path.join(Settings.path.compilesDir, getCompileName(project_id, user_id))

module.exports = CompileManager =

	doCompileWithLock: (request, callback = (error, outputFiles) ->) ->
		compileDir = getCompileDir(request.project_id, request.user_id)
		lockFile = Path.join(compileDir, ".project-lock")
		# use a .project-lock file in the compile directory to prevent
		# simultaneous compiles
		fse.ensureDir compileDir, (error) ->
			return callback(error) if error?
			LockManager.runWithLock lockFile, (releaseLock) ->
				CompileManager.doCompile(request, releaseLock)
			, callback

	doCompile: (request, callback = (error, outputFiles) ->) ->
		compileDir = getCompileDir(request.project_id, request.user_id)
		timer = new Metrics.Timer("write-to-disk")
		logger.log project_id: request.project_id, user_id: request.user_id, "syncing resources to disk"
		ResourceWriter.syncResourcesToDisk request, compileDir, (error, resourceList) ->
			# NOTE: resourceList is insecure, it should only be used to exclude files from the output list
			if error? and error instanceof Errors.FilesOutOfSyncError
				logger.warn project_id: request.project_id, user_id: request.user_id, "files out of sync, please retry"
				return callback(error)
			else if error?
				logger.err err:error, project_id: request.project_id, user_id: request.user_id, "error writing resources to disk"
				return callback(error)
			logger.log project_id: request.project_id, user_id: request.user_id, time_taken: Date.now() - timer.start, "written files to disk"
			timer.done()

			injectDraftModeIfRequired = (callback) ->
				if request.draft
					DraftModeManager.injectDraftMode Path.join(compileDir, request.rootResourcePath), callback
				else
					callback()

			createTikzFileIfRequired = (callback) ->
				TikzManager.checkMainFile compileDir, request.rootResourcePath, resourceList, (error, usesTikzExternalize) ->
					return callback(error) if error?
					if usesTikzExternalize
						TikzManager.injectOutputFile compileDir, request.rootResourcePath, callback
					else
						callback()

			# set up environment variables for chktex
			env = {}
			# only run chktex on LaTeX files (not knitr .Rtex files or any others)
			isLaTeXFile = request.rootResourcePath?.match(/\.tex$/i)
			if request.check? and isLaTeXFile
				env['CHKTEX_OPTIONS'] = '-nall -e9 -e10 -w15 -w16'
				env['CHKTEX_ULIMIT_OPTIONS'] = '-t 5 -v 64000'
				if request.check is 'error'
					env['CHKTEX_EXIT_ON_ERROR'] =  1
				if request.check is 'validate'
					env['CHKTEX_VALIDATE'] =  1

			# apply a series of file modifications/creations for draft mode and tikz
			async.series [injectDraftModeIfRequired, createTikzFileIfRequired], (error) ->
				return callback(error) if error?
				timer = new Metrics.Timer("run-compile")
				# find the image tag to log it as a metric, e.g. 2015.1 (convert . to - for graphite)
				tag = request.imageName?.match(/:(.*)/)?[1]?.replace(/\./g,'-') or "default"
				tag = "other" if not request.project_id.match(/^[0-9a-f]{24}$/) # exclude smoke test
				Metrics.inc("compiles")
				Metrics.inc("compiles-with-image.#{tag}")
				compileName = getCompileName(request.project_id, request.user_id)
				LatexRunner.runLatex compileName, {
					directory: compileDir
					mainFile:  request.rootResourcePath
					compiler:  request.compiler
					timeout:   request.timeout
					image:     request.imageName
					environment: env
				}, (error, output, stats, timings) ->
					# request was for validation only
					if request.check is "validate"
						result = if error?.code then "fail" else "pass"
						error = new Error("validation")
						error.validate = result
					# request was for compile, and failed on validation
					if request.check is "error" and error?.message is 'exited'
						error = new Error("compilation")
						error.validate = "fail"
					# compile was killed by user, was a validation, or a compile which failed validation
					if error?.terminated or error?.validate
						OutputFileFinder.findOutputFiles resourceList, compileDir, (err, outputFiles) ->
							return callback(err) if err?
							callback(error, outputFiles) # return output files so user can check logs
						return
					# compile completed normally
					return callback(error) if error?
					Metrics.inc("compiles-succeeded")
					for metric_key, metric_value of stats or {}
						Metrics.count(metric_key, metric_value)
					for metric_key, metric_value of timings or {}
						Metrics.timing(metric_key, metric_value)
					loadavg = os.loadavg?()
					Metrics.gauge("load-avg", loadavg[0]) if loadavg?
					ts = timer.done()
					logger.log {project_id: request.project_id, user_id: request.user_id, time_taken: ts, stats:stats, timings:timings, loadavg:loadavg}, "done compile"
					if stats?["latex-runs"] > 0
						Metrics.timing("run-compile-per-pass", ts / stats["latex-runs"])
					if stats?["latex-runs"] > 0 and timings?["cpu-time"] > 0
						Metrics.timing("run-compile-cpu-time-per-pass", timings["cpu-time"] / stats["latex-runs"])

					OutputFileFinder.findOutputFiles resourceList, compileDir, (error, outputFiles) ->
						return callback(error) if error?
						OutputCacheManager.saveOutputFiles outputFiles, compileDir,  (error, newOutputFiles) ->
							callback null, newOutputFiles
	
	stopCompile: (project_id, user_id, callback = (error) ->) ->
		compileName = getCompileName(project_id, user_id)
		LatexRunner.killLatex compileName, callback

	clearProject: (project_id, user_id, _callback = (error) ->) ->
		callback = (error) ->
			_callback(error)
			_callback = () ->

		compileDir = getCompileDir(project_id, user_id)

		CompileManager._checkDirectory compileDir, (err, exists) ->
			return callback(err) if err?
			return callback() if not exists # skip removal if no directory present

			proc = child_process.spawn "rm", ["-r", compileDir]

			proc.on "error", callback

			stderr = ""
			proc.stderr.on "data", (chunk) -> stderr += chunk.toString()

			proc.on "close", (code) ->
				if code == 0
					return callback(null)
				else
					return callback(new Error("rm -r #{compileDir} failed: #{stderr}"))

	_findAllDirs: (callback = (error, allDirs) ->) ->
		root = Settings.path.compilesDir
		fs.readdir root, (err, files) ->
			return callback(err) if err?
			allDirs = (Path.join(root, file) for file in files)
			callback(null, allDirs)

	clearExpiredProjects: (max_cache_age_ms, callback = (error) ->) ->
		now = Date.now()
		# action for each directory
		expireIfNeeded = (checkDir, cb) ->
			fs.stat checkDir, (err, stats) ->
				return cb() if err?  # ignore errors checking directory
				age = now - stats.mtime
				hasExpired = (age > max_cache_age_ms)
				if hasExpired then fse.remove(checkDir, cb) else cb()
		# iterate over all project directories
		CompileManager._findAllDirs (error, allDirs) ->
			return callback() if error?
			async.eachSeries allDirs, expireIfNeeded,	callback

	_checkDirectory: (compileDir, callback = (error, exists) ->) ->
		fs.lstat compileDir, (err, stats) ->
			if err?.code is 'ENOENT'
				return callback(null, false) #  directory does not exist
			else if err?
				logger.err {dir: compileDir, err:err}, "error on stat of project directory for removal"
				return callback(err)
			else if not stats?.isDirectory()
				logger.err {dir: compileDir, stats:stats}, "bad project directory for removal"
				return callback new Error("project directory is not directory")
			else
				callback(null, true) # directory exists

	syncFromCode: (project_id, user_id, file_name, line, column, callback = (error, pdfPositions) ->) ->
		# If LaTeX was run in a virtual environment, the file path that synctex expects
		# might not match the file path on the host. The .synctex.gz file however, will be accessed
		# wherever it is on the host.
		compileName = getCompileName(project_id, user_id)
		base_dir = Settings.path.synctexBaseDir(compileName)
		file_path = base_dir + "/" + file_name
		compileDir = getCompileDir(project_id, user_id)
		synctex_path =  "#{base_dir}/output.pdf"
		command = ["code", synctex_path, file_path, line, column]
		fse.ensureDir compileDir, (error) ->
			if error?
				logger.err {error, project_id, user_id, file_name}, "error ensuring dir for sync from code"
				return callback(error)
			CompileManager._runSynctex project_id, user_id, command, (error, stdout) ->
				return callback(error) if error?
				logger.log project_id: project_id, user_id:user_id, file_name: file_name, line: line, column: column, command:command, stdout: stdout, "synctex code output"
				callback null, CompileManager._parseSynctexFromCodeOutput(stdout)

	syncFromPdf: (project_id, user_id, page, h, v, callback = (error, filePositions) ->) ->
		compileName = getCompileName(project_id, user_id)
		compileDir = getCompileDir(project_id, user_id)
		base_dir = Settings.path.synctexBaseDir(compileName)
		synctex_path =  "#{base_dir}/output.pdf"
		command = ["pdf", synctex_path, page, h, v]
		fse.ensureDir compileDir, (error) ->
			if error?
				logger.err {error, project_id, user_id, file_name}, "error ensuring dir for sync to code"
				return callback(error)
			CompileManager._runSynctex  project_id, user_id, command, (error, stdout) ->
				return callback(error) if error?
				logger.log project_id: project_id, user_id:user_id, page: page, h: h, v:v, stdout: stdout, "synctex pdf output"
				callback null, CompileManager._parseSynctexFromPdfOutput(stdout, base_dir)

	_checkFileExists: (path, callback = (error) ->) ->
		synctexDir = Path.dirname(path)
		synctexFile = Path.join(synctexDir, "output.synctex.gz")
		fs.stat synctexDir, (error, stats) ->
			if error?.code is 'ENOENT'
				return callback(new Errors.NotFoundError("called synctex with no output directory"))
			return callback(error) if error?
			fs.stat synctexFile, (error, stats) ->
				if error?.code is 'ENOENT'
					return callback(new Errors.NotFoundError("called synctex with no output file"))
				return callback(error) if error?
				return callback(new Error("not a file")) if not stats?.isFile()
				callback()

	_runSynctex: (project_id, user_id, command, callback = (error, stdout) ->) ->
		seconds = 1000

		command.unshift("/opt/synctex")

		directory = getCompileDir(project_id, user_id)
		timeout = 60 * 1000 # increased to allow for large projects
		compileName = getCompileName(project_id, user_id)
		CommandRunner.run compileName, command, directory, Settings.clsi.docker.image, timeout, {}, (error, output) ->
			if error?
				logger.err err:error, command:command, project_id:project_id, user_id:user_id, "error running synctex"
				return callback(error)
			callback(null, output.stdout)

	_parseSynctexFromCodeOutput: (output) ->
		results = []
		for line in output.split("\n")
			[node, page, h, v, width, height] = line.split("\t")
			if node == "NODE"
				results.push {
					page:   parseInt(page, 10)
					h:      parseFloat(h)
					v:      parseFloat(v)
					height: parseFloat(height)
					width:  parseFloat(width)
				}
		return results

	_parseSynctexFromPdfOutput: (output, base_dir) ->
		results = []
		for line in output.split("\n")
			[node, file_path, line, column] = line.split("\t")
			if node == "NODE"
				file = file_path.slice(base_dir.length + 1)
				results.push {
					file: file
					line: parseInt(line, 10)
					column: parseInt(column, 10)
				}
		return results

	wordcount: (project_id, user_id, file_name, image, callback = (error, pdfPositions) ->) ->
		logger.log project_id:project_id, user_id:user_id, file_name:file_name, image:image, "running wordcount"
		file_path = "$COMPILE_DIR/" + file_name
		command = [ "texcount", '-nocol', '-inc', file_path, "-out=" + file_path + ".wc"]
<<<<<<< HEAD
		compileDir = getCompileDir(project_id, user_id)
		timeout = 10 * 1000
=======
		directory = getCompileDir(project_id, user_id)
		timeout = 60 * 1000 # increased to allow for large projects
>>>>>>> 4c2a03cc
		compileName = getCompileName(project_id, user_id)
		fse.ensureDir compileDir, (error) ->
			if error?
				logger.err {error, project_id, user_id, file_name}, "error ensuring dir for sync from code"
				return callback(error)
			CommandRunner.run compileName, command, compileDir, image, timeout, {}, (error) ->
				return callback(error) if error?
				fs.readFile compileDir + "/" + file_name + ".wc", "utf-8", (err, stdout) ->
					if err?
						#call it node_err so sentry doesn't use random path error as unique id so it can't be ignored
						logger.err node_err:err, command:command, compileDir:compileDir, project_id:project_id, user_id:user_id, "error reading word count output"
						return callback(err)
					results = CompileManager._parseWordcountFromOutput(stdout)
					logger.log project_id:project_id, user_id:user_id, wordcount: results, "word count results"
					callback null, results

	_parseWordcountFromOutput: (output) ->
		results = {
			encode: ""
			textWords: 0
			headWords: 0
			outside: 0
			headers: 0
			elements: 0
			mathInline: 0
			mathDisplay: 0
			errors: 0
			messages: ""
		}
		for line in output.split("\n")
			[data, info] = line.split(":")
			if data.indexOf("Encoding") > -1
				results['encode'] = info.trim()
			if data.indexOf("in text") > -1
				results['textWords'] = parseInt(info, 10)
			if data.indexOf("in head") > -1
				results['headWords'] = parseInt(info, 10)
			if data.indexOf("outside") > -1
				results['outside'] = parseInt(info, 10)
			if data.indexOf("of head") > -1
				results['headers'] = parseInt(info, 10)
			if data.indexOf("Number of floats/tables/figures") > -1
				results['elements'] = parseInt(info, 10)
			if data.indexOf("Number of math inlines") > -1
				results['mathInline'] = parseInt(info, 10)
			if data.indexOf("Number of math displayed") > -1
				results['mathDisplay'] = parseInt(info, 10)
			if data is "(errors"  # errors reported as (errors:123)
				results['errors'] = parseInt(info, 10)
			if line.indexOf("!!! ") > -1  # errors logged as !!! message !!!
				results['messages'] += line + "\n"
		return results<|MERGE_RESOLUTION|>--- conflicted
+++ resolved
@@ -286,13 +286,8 @@
 		logger.log project_id:project_id, user_id:user_id, file_name:file_name, image:image, "running wordcount"
 		file_path = "$COMPILE_DIR/" + file_name
 		command = [ "texcount", '-nocol', '-inc', file_path, "-out=" + file_path + ".wc"]
-<<<<<<< HEAD
-		compileDir = getCompileDir(project_id, user_id)
-		timeout = 10 * 1000
-=======
 		directory = getCompileDir(project_id, user_id)
 		timeout = 60 * 1000 # increased to allow for large projects
->>>>>>> 4c2a03cc
 		compileName = getCompileName(project_id, user_id)
 		fse.ensureDir compileDir, (error) ->
 			if error?
