--- conflicted
+++ resolved
@@ -130,11 +130,7 @@
       // icon, which is literal text in the document
       cy.get('.cm-content').should(
         'have.text',
-<<<<<<< HEAD
-        '\\begin{figure}    \\centering    \\caption{Enter Caption}    🏷fig:enter_label\\end{figure}'
-=======
-        '\\begin{figure}    \\centeringedit    \\caption{Enter Caption}    🏷fig:enter-label\\end{figure}'
->>>>>>> 4d0f1489
+        '\\begin{figure}    \\centeringedit    \\caption{Enter Caption}    🏷fig:enter_label\\end{figure}'
       )
     })
 
@@ -183,11 +179,7 @@
       // icon, which is literal text in the document
       cy.get('.cm-content').should(
         'have.text',
-<<<<<<< HEAD
-        '\\begin{figure}    \\centering    \\caption{Enter Caption}    🏷fig:enter_label\\end{figure}'
-=======
-        '\\begin{figure}    \\centeringedit    \\caption{Enter Caption}    🏷fig:enter-label\\end{figure}'
->>>>>>> 4d0f1489
+        '\\begin{figure}    \\centeringedit    \\caption{Enter Caption}    🏷fig:enter_label\\end{figure}'
       )
     })
   })
@@ -275,11 +267,7 @@
       // icon, which is literal text in the document
       cy.get('.cm-content').should(
         'have.text',
-<<<<<<< HEAD
-        '\\begin{figure}    \\centering    \\caption{Enter Caption}    🏷fig:enter_label\\end{figure}'
-=======
-        '\\begin{figure}    \\centeringedit    \\caption{Enter Caption}    🏷fig:enter-label\\end{figure}'
->>>>>>> 4d0f1489
+        '\\begin{figure}    \\centeringedit    \\caption{Enter Caption}    🏷fig:enter_label\\end{figure}'
       )
     })
 
@@ -308,11 +296,7 @@
       // icon, which is literal text in the document
       cy.get('.cm-content').should(
         'have.text',
-<<<<<<< HEAD
-        '\\begin{figure}    \\centering    \\caption{Enter Caption}    🏷fig:enter_label\\end{figure}'
-=======
-        '\\begin{figure}    \\centeringedit    \\caption{Enter Caption}    🏷fig:enter-label\\end{figure}'
->>>>>>> 4d0f1489
+        '\\begin{figure}    \\centeringedit    \\caption{Enter Caption}    🏷fig:enter_label\\end{figure}'
       )
     })
   })
@@ -458,11 +442,7 @@
       // icon, which is literal text in the document
       cy.get('.cm-content').should(
         'have.text',
-<<<<<<< HEAD
-        '\\begin{figure}    \\centering    \\caption{Enter Caption}    🏷fig:enter_label\\end{figure}'
-=======
-        '\\begin{figure}    \\centeringedit    \\caption{Enter Caption}    🏷fig:enter-label\\end{figure}'
->>>>>>> 4d0f1489
+        '\\begin{figure}    \\centeringedit    \\caption{Enter Caption}    🏷fig:enter_label\\end{figure}'
       )
     })
 
@@ -491,11 +471,7 @@
       // icon, which is literal text in the document
       cy.get('.cm-content').should(
         'have.text',
-<<<<<<< HEAD
-        '\\begin{figure}    \\centering    \\caption{My caption}    🏷fig:enter_label\\end{figure}'
-=======
-        '\\begin{figure}    \\centeringedit    \\caption{My caption}    🏷fig:enter-label\\end{figure}'
->>>>>>> 4d0f1489
+        '\\begin{figure}    \\centeringedit    \\caption{My caption}    🏷fig:enter_label\\end{figure}'
       )
     })
 
