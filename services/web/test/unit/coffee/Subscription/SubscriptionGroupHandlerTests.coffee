--- conflicted
+++ resolved
@@ -24,12 +24,9 @@
 			getSubscriptionByMemberIdAndId: sinon.stub()
 			getSubscription: sinon.stub()
 
-<<<<<<< HEAD
 		@UserCreator =
 			getUserOrCreateHoldingAccount: sinon.stub().callsArgWith(1, null, @user)
 
-=======
->>>>>>> c53ff0fa
 		@SubscriptionUpdater =
 			addUserToGroup: sinon.stub().callsArgWith(2)
 			removeUserFromGroup: sinon.stub().callsArgWith(2)
@@ -65,12 +62,8 @@
 			"../User/UserCreator": @UserCreator
 			"./SubscriptionUpdater": @SubscriptionUpdater
 			"./SubscriptionLocator": @SubscriptionLocator
-<<<<<<< HEAD
 			"../../models/Subscription": Subscription: @Subscription
-			"../User/UserLocator": @UserLocator
-=======
 			"../User/UserGetter": @UserGetter
->>>>>>> c53ff0fa
 			"./LimitationsManager": @LimitationsManager
 			"../Security/OneTimeTokenHandler":@OneTimeTokenHandler
 			"../Email/EmailHandler":@EmailHandler
@@ -85,13 +78,8 @@
 	describe "addUserToGroup", ->
 		beforeEach ->
 			@LimitationsManager.hasGroupMembersLimitReached.callsArgWith(1, null, false, @subscription)
-<<<<<<< HEAD
-			@UserLocator.findByEmail.callsArgWith(1, null, @user)
-
-=======
 			@UserGetter.getUserByMainEmail.callsArgWith(1, null, @user)
-			
->>>>>>> c53ff0fa
+
 		it "should find the user", (done)->
 			@Handler.addUserToGroup @adminUser_id, @newEmail, (err)=>
 				@UserGetter.getUserByMainEmail.calledWith(@newEmail).should.equal true
