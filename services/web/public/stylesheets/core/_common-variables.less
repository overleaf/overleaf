//
// Variables
// --------------------------------------------------

//== Scaffolding
//
// ## Settings for some of the most global styles.

//** Background color for `<body>`.
@body-bg:               #fff;
//** Global text color on `<body>`.
@text-color:            @gray-dark;

//** Global textual link color.
@link-color:            @brand-primary;
//** Link hover color set via `darken()` function.
@link-hover-color:      darken(@link-color, 15%);


//== Typography
//
//## Font, line-height, and color for body text, headings, and more.
@font-family-sans-serif:  "Open Sans", sans-serif;
@font-family-serif:       "Merriweather", serif;

//** Default monospace fonts for `<code>`, `<kbd>`, and `<pre>`.
@font-family-monospace:   Menlo, Monaco, Consolas, "Courier New", monospace;
@font-family-base:        @font-family-sans-serif;

@font-size-base:          16px;
@font-size-large:         ceil((@font-size-base * 1.25)); // ~18px
@font-size-small:         ceil((@font-size-base * 0.85)); // ~12px

@font-size-h1:            floor((@font-size-base * 2)); // ~36px
@font-size-h2:            floor((@font-size-base * 1.6)); // ~30px
@font-size-h3:            ceil((@font-size-base * 1.25)); // ~24px
@font-size-h4:            ceil((@font-size-base * 1.1)); // ~18px
@font-size-h5:            @font-size-base;
@font-size-h6:            ceil((@font-size-base * 0.85)); // ~12px

//** Unit-less `line-height` for use in components like buttons.
@line-height-base:        1.5625; // 20/14
//** Computed "line-height" (`font-size` * `line-height`) for use with `margin`, `padding`, etc.
@line-height-computed:    floor((@font-size-base * @line-height-base)); // ~20px

//** By default, this inherits from the `<body>`.
@headings-font-family:    @font-family-serif;
@headings-font-weight:    500;
@headings-line-height:    1.1;
@headings-color:          @gray-dark;


//-- Iconography
//
//## Specify custom locations of the include Glyphicons icon font. Useful for those including Bootstrap via Bower.

@icon-font-path:          "../fonts/";
@icon-font-name:          "glyphicons-halflings-regular";
@icon-font-svg-id:        "glyphicons_halflingsregular";

//== Components
//
//## Define common padding and border radius sizes and more. Values based on 14px text and 1.428 line-height (~20px to start).

@padding-base-vertical:     5px;
@padding-base-horizontal:   16px;

@padding-large-vertical:    10px;
@padding-large-horizontal:  16px;

@padding-small-vertical:    5px;
@padding-small-horizontal:  10px;

@padding-xs-vertical:       1px;
@padding-xs-horizontal:     5px;

@line-height-large:         1.33;
@line-height-small:         1.5;

@border-radius-base:        3px;
@border-radius-large:       5px;
@border-radius-small:       2px;
//** Global color for active items (e.g., navs or dropdowns).
@component-active-color:    #fff;
//** Global background color for active items (e.g., navs or dropdowns).
@component-active-bg:       @brand-primary;

//** Width of the `border` for generating carets that indicator dropdowns.
@caret-width-base:          4px;
//** Carets increase slightly in size for larger components.
@caret-width-large:         5px;


//== Tables
//
//## Customizes the `.table` component with basic values, each used across all table variations.

//** Padding for `<th>`s and `<td>`s.
@table-cell-padding:            8px;
//** Padding for cells in `.table-condensed`.
@table-condensed-cell-padding:  5px;

//** Default background color used for all tables.
@table-bg:                      transparent;
//** Background color used for `.table-striped`.
@table-bg-accent:               #f9f9f9;
//** Background color used for `.table-hover`.
@table-bg-hover:                #f5f5f5;
@table-bg-active:               @table-bg-hover;

//** Border color for table and cell borders.
@table-border-color:            #ddd;


//== Buttons
//
//## For each of Bootstrap's buttons, define text, background and border color.

@btn-font-weight:                700;

@btn-default-color:              #333;
@btn-default-bg:                 #fff;
@btn-default-border:             #ccc;

@btn-primary-color:              #fff;
@btn-primary-bg:                 @brand-primary;
@btn-primary-border:             darken(@btn-primary-bg, 10%);

@btn-success-color:              #fff;
@btn-success-bg:                 @brand-success;
@btn-success-border:             darken(@btn-success-bg, 10%);

@btn-info-color:                 #fff;
@btn-info-bg:                    @brand-info;
@btn-info-border:                darken(@btn-info-bg, 15%);

@btn-warning-color:              #fff;
@btn-warning-bg:                 @brand-warning;
@btn-warning-border:             darken(@btn-warning-bg, 10%);

@btn-danger-color:               #fff;
@btn-danger-bg:                  @brand-danger;
@btn-danger-border:              darken(@btn-danger-bg, 10%);

@btn-link-disabled-color:        @gray-light;


//== Forms
//
//##

//** `<input>` background color
@input-bg:                       #fff;
//** `<input disabled>` background color
@input-bg-disabled:              @gray-lighter;

//** Text color for `<input>`s
@input-color:                    @gray;
//** `<input>` border color
@input-border:                   #ccc;
//** `<input>` border radius
@input-border-radius:            @border-radius-base;
//** Border color for inputs on focus
@input-border-focus:             #66afe9;

//** Placeholder text color
@input-color-placeholder:        @gray-light;

//** Default `.form-control` height
@input-height-base:              (@line-height-computed + (@padding-base-vertical * 2) + 2);
//** Large `.form-control` height
@input-height-large:             (ceil(@font-size-large * @line-height-large) + (@padding-large-vertical * 2) + 2);
//** Small `.form-control` height
@input-height-small:             (floor(@font-size-small * @line-height-small) + (@padding-small-vertical * 2) + 2);

@legend-color:                   @gray-dark;
@legend-border-color:            #e5e5e5;

//** Background color for textual input addons
@input-group-addon-bg:           @gray-lighter;
//** Border color for textual input addons
@input-group-addon-border-color: @input-border;


//== Dropdowns
//
//## Dropdown menu container and contents.

//** Background for the dropdown menu.
@dropdown-bg:                    #fff;
//** Dropdown menu `border-color`.
@dropdown-border:                rgba(0,0,0,.15);
//** Dropdown menu `border-color` **for IE8**.
@dropdown-fallback-border:       #ccc;
//** Divider color for between dropdown items.
@dropdown-divider-bg:            #e5e5e5;

//** Dropdown link text color.
@dropdown-link-color:            @gray-dark;
//** Hover color for dropdown links.
@dropdown-link-hover-color:      #fff;
//** Hover background for dropdown links.
@dropdown-link-hover-bg:         @brand-primary;

//** Active dropdown menu item text color.
@dropdown-link-active-color:     @component-active-color;
//** Active dropdown menu item background color.
@dropdown-link-active-bg:        @component-active-bg;

//** Disabled dropdown menu item background color.
@dropdown-link-disabled-color:   @gray-light;

//** Text color for headers within dropdown menus.
@dropdown-header-color:          @gray-light;

// Note: Deprecated @dropdown-caret-color as of v3.1.0
@dropdown-caret-color:           #000;


//-- Z-index master list
//
// Warning: Avoid customizing these values. They're used for a bird's eye view
// of components dependent on the z-axis and are designed to all work together.
//
// Note: These variables are not generated into the Customizer.

@zindex-navbar:            1000;
@zindex-dropdown:          1000;
@zindex-popover:           1010;
@zindex-tooltip:           1030;
@zindex-navbar-fixed:      1030;
@zindex-modal-background:  1040;
@zindex-modal:             1050;


//== Media queries breakpoints
//
//## Define the breakpoints at which your layout will change, adapting to different screen sizes.

// Extra small screen / phone
// Note: Deprecated @screen-xs and @screen-phone as of v3.0.1
@screen-xs:                  480px;
@screen-xs-min:              @screen-xs;
@screen-phone:               @screen-xs-min;

// Small screen / tablet
// Note: Deprecated @screen-sm and @screen-tablet as of v3.0.1
@screen-sm:                  768px;
@screen-sm-min:              @screen-sm;
@screen-tablet:              @screen-sm-min;

// Medium screen / desktop
// Note: Deprecated @screen-md and @screen-desktop as of v3.0.1
@screen-md:                  992px;
@screen-md-min:              @screen-md;
@screen-desktop:             @screen-md-min;

// Large screen / wide desktop
// Note: Deprecated @screen-lg and @screen-lg-desktop as of v3.0.1
@screen-lg:                  1200px;
@screen-lg-min:              @screen-lg;
@screen-lg-desktop:          @screen-lg-min;

// So media queries don't overlap when required, provide a maximum
@screen-xs-max:              (@screen-sm-min - 1);
@screen-sm-max:              (@screen-md-min - 1);
@screen-md-max:              (@screen-lg-min - 1);


//== Grid system
//
//## Define your custom responsive grid.

//** Number of columns in the grid.
@grid-columns:              12;
//** Padding between columns. Gets divided in half for the left and right.
@grid-gutter-width:         30px;
// Navbar collapse
//** Point at which the navbar becomes uncollapsed.
@grid-float-breakpoint:     @screen-sm-min;
//** Point at which the navbar begins collapsing.
@grid-float-breakpoint-max: (@grid-float-breakpoint - 1);


//== Container sizes
//
//## Define the maximum width of `.container` for different screen sizes.

// Small screen / tablet
@container-tablet:             ((720px + @grid-gutter-width));
//** For `@screen-sm-min` and up.
@container-sm:                 @container-tablet;

// Medium screen / desktop
@container-desktop:            ((940px + @grid-gutter-width));
//** For `@screen-md-min` and up.
@container-md:                 @container-desktop;

// Large screen / wide desktop
@container-large-desktop:      ((1140px + @grid-gutter-width));
//** For `@screen-lg-min` and up.
@container-lg:                 @container-large-desktop;


//== Navbar
//
//##

// Basics of a navbar
@navbar-height:                    60px;
@navbar-margin-bottom:             0;
@navbar-border-radius:             0;
@navbar-padding-horizontal:        floor((@grid-gutter-width / 2));
@navbar-padding-vertical:          ((@navbar-height - @line-height-computed) / 2);
@navbar-collapse-max-height:       340px;

@navbar-default-color:             #777;
@navbar-default-bg:                #fff;
@navbar-default-border:            @gray-lighter;

// Navbar links
@navbar-default-link-color:                @link-color;
@navbar-default-link-hover-color:          @link-hover-color;
@navbar-default-link-hover-bg:             @link-hover-color;
@navbar-default-link-active-color:         #fff;
@navbar-default-link-active-bg:            @link-hover-color;
@navbar-default-link-disabled-color:       #ccc;
@navbar-default-link-disabled-bg:          transparent;

// Navbar brand label
@navbar-default-brand-color:               @navbar-default-link-color;
@navbar-default-brand-hover-color:         darken(@navbar-default-brand-color, 10%);
@navbar-default-brand-hover-bg:            transparent;

// Navbar toggle
@navbar-default-toggle-hover-bg:           @link-hover-color;
@navbar-default-toggle-border-color:       @link-color;

//== Navs
//
//##

//=== Shared nav styles
@nav-link-padding:                          10px 15px;
@nav-link-hover-bg:                         @link-color;

@nav-disabled-link-color:                   @gray-light;
@nav-disabled-link-hover-color:             @gray-light;

@nav-open-link-hover-color:                 #fff;

//== Tabs
@nav-tabs-border-color:                     #ddd;

@nav-tabs-link-hover-border-color:          @link-color;

@nav-tabs-active-link-hover-bg:             @body-bg;
@nav-tabs-active-link-hover-color:          @gray;
@nav-tabs-active-link-hover-border-color:   #ddd;

@nav-tabs-justified-link-border-color:            #ddd;
@nav-tabs-justified-active-link-border-color:     @body-bg;

//== Pills
@nav-pills-border-radius:                   @border-radius-base;
@nav-pills-active-link-hover-bg:            @component-active-bg;
@nav-pills-active-link-hover-color:         @component-active-color;


//== Pagination
//
//##

@pagination-color:                     @link-color;
@pagination-bg:                        #fff;
@pagination-border:                    #ddd;

@pagination-hover-color:               @link-hover-color;
@pagination-hover-bg:                  @gray-lighter;
@pagination-hover-border:              #ddd;

@pagination-active-color:              #fff;
@pagination-active-bg:                 @brand-primary;
@pagination-active-border:             @brand-primary;

@pagination-disabled-color:            @gray-light;
@pagination-disabled-bg:               #fff;
@pagination-disabled-border:           #ddd;


//== Pager
//
//##

@pager-bg:                             @pagination-bg;
@pager-border:                         @pagination-border;
@pager-border-radius:                  15px;

@pager-hover-bg:                       @pagination-hover-bg;

@pager-active-bg:                      @pagination-active-bg;
@pager-active-color:                   @pagination-active-color;

@pager-disabled-color:                 @pagination-disabled-color;


//== Jumbotron
//
//##

@jumbotron-padding:              30px;
@jumbotron-color:                inherit;
@jumbotron-bg:                   @gray-lighter;
@jumbotron-heading-color:        inherit;
@jumbotron-font-size:            ceil((@font-size-base * 1.5));


//== Form states and alerts
//
//## Define colors for form feedback states and, by default, alerts.

@state-success-text:             darken(@brand-success, 20%);
@state-success-bg:               lighten(@brand-success, 50%);
@state-success-border:           darken(@brand-success, 5%);

@state-info-text:                darken(@brand-info, 20%);
@state-info-bg:                  lighten(@brand-info, 47%);
@state-info-border:              darken(@brand-info, 7%);

@state-warning-text:             darken(@brand-warning, 10%);
@state-warning-bg:               lighten(@brand-warning, 45%);
@state-warning-border:           @brand-warning;

@state-danger-text:              darken(@brand-danger, 10%);
@state-danger-bg:                lighten(@brand-danger, 50%);
@state-danger-border:            darken(@brand-danger, 5%);


//== Tooltips
//
//##

//** Tooltip max width
@tooltip-max-width:           200px;
//** Tooltip text color
@tooltip-color:               #fff;
//** Tooltip background color
@tooltip-bg:                  #000;
@tooltip-opacity:             .9;

//** Tooltip arrow width
@tooltip-arrow-width:         5px;
//** Tooltip arrow color
@tooltip-arrow-color:         @tooltip-bg;


//== Popovers
//
//##

//** Popover body background color
@popover-bg:                          #fff;
//** Popover maximum width
@popover-max-width:                   276px;
//** Popover border color
@popover-border-color:                rgba(0,0,0,.2);
//** Popover fallback border color
@popover-fallback-border-color:       #ccc;

//** Popover title background color
@popover-title-bg:                    darken(@popover-bg, 3%);

//** Popover arrow width
@popover-arrow-width:                 10px;
//** Popover arrow color
@popover-arrow-color:                 #fff;

//** Popover outer arrow width
@popover-arrow-outer-width:           (@popover-arrow-width + 1);
//** Popover outer arrow color
@popover-arrow-outer-color:           fadein(@popover-border-color, 5%);
//** Popover outer arrow fallback color
@popover-arrow-outer-fallback-color:  darken(@popover-fallback-border-color, 20%);


//== Labels
//
//##

//** Default label background color
@label-default-bg:            @gray-light;
//** Primary label background color
@label-primary-bg:            @brand-primary;
//** Success label background color
@label-success-bg:            @brand-success;
//** Info label background color
@label-info-bg:               @brand-info;
//** Warning label background color
@label-warning-bg:            @brand-warning;
//** Danger label background color
@label-danger-bg:             @brand-danger;

//** Default label text color
@label-color:                 #fff;
//** Default text color of a linked label
@label-link-hover-color:      #fff;


//== Modals
//
//##

//** Padding applied to the modal body
@modal-inner-padding:         20px;

//** Padding applied to the modal title
@modal-title-padding:         15px;
//** Modal title line-height
@modal-title-line-height:     @line-height-base;

//** Background color of modal content area
@modal-content-bg:                             #fff;
//** Modal content border color
@modal-content-border-color:                   rgba(0,0,0,.2);
//** Modal content border color **for IE8**
@modal-content-fallback-border-color:          #999;

//** Modal backdrop background color
@modal-backdrop-bg:           #000;
//** Modal backdrop opacity
@modal-backdrop-opacity:      .5;
//** Modal header border color
@modal-header-border-color:   #e5e5e5;
//** Modal footer border color
@modal-footer-border-color:   @modal-header-border-color;
@modal-footer-background-color:   @gray-lightest;

@modal-lg:                    900px;
@modal-md:                    600px;
@modal-sm:                    300px;


//== Alerts
//
//## Define alert colors, border radius, and padding.

@alert-padding:               15px;
@alert-border-radius:         0;
@alert-link-font-weight:      bold;

@alert-success-bg:            @state-success-bg;
@alert-success-text:          @state-success-text;
@alert-success-border:        @state-success-border;

@alert-info-bg:               @state-info-bg;
@alert-info-text:             @state-info-text;
@alert-info-border:           @state-info-border;

@alert-warning-bg:            @state-warning-bg;
@alert-warning-text:          @state-warning-text;
@alert-warning-border:        @state-warning-border;

@alert-danger-bg:             @state-danger-bg;
@alert-danger-text:           @state-danger-text;
@alert-danger-border:         @state-danger-border;


//== Progress bars
//
//##

//** Background color of the whole progress component
@progress-bg:                 white;
@progress-border-color:       @gray-lighter;
//** Progress bar text color
@progress-bar-color:          #fff;

//** Default progress bar color
@progress-bar-bg:             @brand-primary;
//** Success progress bar color
@progress-bar-success-bg:     @brand-success;
//** Warning progress bar color
@progress-bar-warning-bg:     @brand-warning;
//** Danger progress bar color
@progress-bar-danger-bg:      @brand-danger;
//** Info progress bar color
@progress-bar-info-bg:        @brand-info;


//== List group
//
//##

//** Background color on `.list-group-item`
@list-group-bg:                 #fff;
//** `.list-group-item` border color
@list-group-border:             #ddd;
//** List group border radius
@list-group-border-radius:      @border-radius-base;

//** Background color of single list elements on hover
@list-group-hover-bg:           #f5f5f5;
//** Text color of active list elements
@list-group-active-color:       @component-active-color;
//** Background color of active list elements
@list-group-active-bg:          @component-active-bg;
//** Border color of active list elements
@list-group-active-border:      @list-group-active-bg;
@list-group-active-text-color:  lighten(@list-group-active-bg, 40%);

@list-group-link-color:         #555;
@list-group-link-heading-color: #333;


//== Panels
//
//##

@panel-bg:                    #fff;
@panel-body-padding:          15px;
@panel-border-radius:         @border-radius-base;

//** Border color for elements within panels
@panel-inner-border:          #ddd;
@panel-footer-bg:             #f5f5f5;

@panel-default-text:          @gray-dark;
@panel-default-border:        #ddd;
@panel-default-heading-bg:    #f5f5f5;

@panel-primary-text:          #fff;
@panel-primary-border:        @brand-primary;
@panel-primary-heading-bg:    @brand-primary;

@panel-success-text:          @state-success-text;
@panel-success-border:        @state-success-border;
@panel-success-heading-bg:    @state-success-bg;

@panel-info-text:             @state-info-text;
@panel-info-border:           @state-info-border;
@panel-info-heading-bg:       @state-info-bg;

@panel-warning-text:          @state-warning-text;
@panel-warning-border:        @state-warning-border;
@panel-warning-heading-bg:    @state-warning-bg;

@panel-danger-text:           @state-danger-text;
@panel-danger-border:         @state-danger-border;
@panel-danger-heading-bg:     @state-danger-bg;


//== Thumbnails
//
//##

//** Padding around the thumbnail image
@thumbnail-padding:           4px;
//** Thumbnail background color
@thumbnail-bg:                @body-bg;
//** Thumbnail border color
@thumbnail-border:            #ddd;
//** Thumbnail border radius
@thumbnail-border-radius:     @border-radius-base;

//** Custom text color for thumbnail captions
@thumbnail-caption-color:     @text-color;
//** Padding around the thumbnail caption
@thumbnail-caption-padding:   9px;


//== Wells
//
//##

@well-bg:                     #f5f5f5;
@well-border:                 darken(@well-bg, 7%);


//== Badges
//
//##

@badge-color:                 #fff;
//** Linked badge text color on hover
@badge-link-hover-color:      #fff;
@badge-bg:                    @gray-light;

//** Badge text color in active nav link
@badge-active-color:          @link-color;
//** Badge background color in active nav link
@badge-active-bg:             #fff;

@badge-font-weight:           bold;
@badge-line-height:           1;
@badge-border-radius:         10px;


//== Breadcrumbs
//
//##

@breadcrumb-padding-vertical:   8px;
@breadcrumb-padding-horizontal: 15px;
//** Breadcrumb background color
@breadcrumb-bg:                 #f5f5f5;
//** Breadcrumb text color
@breadcrumb-color:              #ccc;
//** Text color of current page in the breadcrumb
@breadcrumb-active-color:       @gray-light;
//** Textual separator for between breadcrumb elements
@breadcrumb-separator:          "/";


//== Carousel
//
//##

@carousel-text-shadow:                        0 1px 2px rgba(0,0,0,.6);

@carousel-control-color:                      #fff;
@carousel-control-width:                      15%;
@carousel-control-opacity:                    .5;
@carousel-control-font-size:                  20px;

@carousel-indicator-active-bg:                #fff;
@carousel-indicator-border-color:             #fff;

@carousel-caption-color:                      #fff;


//== Close
//
//##

@close-font-weight:           bold;
@close-color:                 #000;
@close-text-shadow:           0 1px 0 #fff;


//== Code
//
//##

@code-color:                  #c7254e;
@code-bg:                     #f9f2f4;

@kbd-color:                   #fff;
@kbd-bg:                      #333;

@pre-bg:                      #f5f5f5;
@pre-color:                   @gray-dark;
@pre-border-color:            #ccc;
@pre-scrollable-max-height:   340px;


//== Type
//
//##

//** Text muted color
@text-muted:                  @gray-light;
//** Abbreviations and acronyms border color
@abbr-border-color:           @gray-light;
//** Headings small color
@headings-small-color:        @gray-light;
//** Blockquote small color
@blockquote-small-color:      @gray;
//** Blockquote font size
@blockquote-font-size:        (@font-size-base * 1.125);
//** Blockquote border color
@blockquote-border-color:     @gray-lighter;
//** Page header border color
@page-header-border-color:    @gray-lighter;


//== Miscellaneous
//
//##

//** Horizontal line color.
@hr-border:                   @gray-lighter;

//** Horizontal offset for forms and lists.
@component-offset-horizontal: 180px;

@content-margin-vertical: @line-height-computed;

@left-menu-width: 260px;
@left-menu-animation-duration: 0.35s;

@toolbar-border-color: @gray-lighter;
@common-border-color: @gray-lighter;
@editor-border-color: @gray-lighter;
@file-tree-droppable-bg-color: rgb(252, 231, 199);

@editor-dark-background-color: #333;
@editor-dark-toolbar-border-color: #222;
@editor-dark-highlight-color: #FFA03A;


// Custom
@is-overleaf   : false;
@header-height : 68px;
@footer-height : 50px;

// Backgrounds
@content-alt-bg-color: lighten(@gray-lightest, 2.5%);

// Typography
@text-small-color: @gray;

// Navbar
@navbar-title-color         : #666;
@navbar-title-color-hover   : #333;
@navbar-default-padding     : 1rem 2rem;
@navbar-brand-width         : 180px;
@navbar-btn-font-size       : @font-size-base * 0.8;
@navbar-btn-border-radius   : @border-radius-base;
@navbar-btn-font-weight     : 700;
@navbar-btn-padding         : 10px 10px 11px;
@navbar-btn-line-height     : 1;
@navbar-subdued-padding     : 12px 12px 13px;
@navbar-subdued-color       : @gray;
@navbar-subdued-hover-bg    : @gray-lightest;
@navbar-subdued-hover-color : @gray-dark;

// Button colors and sizing
@btn-border-radius-large : @border-radius-large;
@btn-border-radius-base  : @border-radius-base;
@btn-border-radius-small : @border-radius-small;
@btn-border-width        : 1px;
@btn-border-bottom-width : 2px; 

// Cards
@card-box-shadow: 0 2px 4px rgba(0,0,0,0.15);

// Project table
@structured-list-link-color     : darken(@blue, 10%);
@structured-header-border-color : @gray-lightest;
@structured-list-border-color   : @gray-lightest;
@structured-list-hover-color    : @gray-lightest;
@structured-list-line-height    : @line-height-base;

// Sidebar
@sidebar-bg                    : transparent;
@sidebar-color                 : @gray;
@sidebar-link-color            : #333;
@sidebar-active-border-radius  : @border-radius-small;
@sidebar-active-bg             : @link-color;
@sidebar-hover-bg              : transparent;
@sidebar-hover-text-decoration : underline;

@folders-menu-margin           : 0;
@folders-menu-line-height      : 1.2;
@folders-menu-item-v-padding   : (@line-height-computed / 4);
@folders-menu-item-h-padding   : (@line-height-computed / 4);
@folders-title-padding         : 0;
@folders-title-margin-top      : (@line-height-computed / 2);
@folders-title-margin-bottom   : (@line-height-computed / 4);
@folders-title-font-size       : @font-size-base;
@folders-title-font-weight     : 500;
@folders-title-line-height     : @headings-line-height;
@folders-title-color           : inherit;
@folders-title-text-transform  : none;
@folders-tag-padding           : 2px 20px 2px @folders-menu-item-h-padding;
@folders-tag-line-height       : 1.8;
@folders-tag-display           : block;
@folders-tag-menu-color        : @gray;
@folders-tag-hover             : darken(@gray-lightest, 2%);
@folders-tag-border-color      : @text-color;
@folders-tag-menu-active-hover : darken(@brand-primary, 10%);
@folders-tag-menu-hover        : @gray-light;
@folders-untagged-line-height  : 1.7;

// Progress bars
@progress-border-radius        : @border-radius-base;
@progress-border-width         : 1px;
@progress-bar-shadow           : inset 0 -1px 0 rgba(0,0,0,.15);

// Footer
@footer-link-color             : @link-color;
@footer-link-hover-color       : @link-hover-color;
@footer-bg-color               : transparent;
@footer-padding                : 2em;

// Editor header
@toolbar-header-bg-color        : transparent;
@toolbar-header-shadow          : 0 0 2px #ccc;
@toolbar-btn-color              : @link-color;
@toolbar-btn-hover-color        : @link-hover-color;
@toolbar-btn-hover-bg-color     : darken(white, 10%);
@toolbar-btn-hover-text-shadow  : 0 1px 0 rgba(0, 0, 0, 0.15);
@toolbar-btn-active-color       : white;
@toolbar-btn-active-bg-color    : @link-color;
@toolbar-btn-active-shadow      : inset 0 3px 5px rgba(0, 0, 0, 0.225);
@toolbar-font-size              : 12px;
@toolbar-alt-bg-color           : #fafafa;
@toolbar-icon-btn-color         : @gray-light;
@toolbar-icon-btn-hover-color   : @gray-dark;
@toolbar-icon-btn-hover-shadow  : 0 1px 0 rgba(0, 0, 0, 0.25);
@toolbar-icon-btn-hover-boxshadow : inset 0 3px 5px rgba(0, 0, 0, 0.225);
@toolbar-border-bottom            : 1px solid @toolbar-border-color;
@toolbar-small-height             : 32px;
@toolbar-tall-height              : 58px;

// Editor file-tree
@file-tree-bg                    : transparent;
@file-tree-line-height           : 2.6;
@file-tree-item-color            : @gray-darker;
@file-tree-item-toggle-color     : @gray;
@file-tree-item-icon-color       : @gray-light;
@file-tree-item-input-color      : inherit;
@file-tree-item-folder-color     : lighten(desaturate(@link-color, 10%), 5%);
@file-tree-item-hover-bg         : @gray-lightest;
@file-tree-item-selected-bg      : transparent;
@file-tree-multiselect-bg        : lighten(@brand-info, 40%);
@file-tree-multiselect-hover-bg  : lighten(@brand-info, 30%);

// Editor resizers
@editor-resizer-bg-color          : #F4F4F4;
@editor-resizer-bg-color-dragging : #ddd;
@editor-toggler-bg-color          : transparent;
@editor-toggler-hover-bg-color    : #DDD;
@synctex-controls-z-index         : 3;
@synctex-controls-padding         : 0 2px;

<<<<<<< HEAD
// Chat
@chat-bg                          : transparent;
@chat-message-color               : @text-color;
@chat-message-date-color          : @gray-light;
@chat-message-name-color          : @gray-light;
@chat-message-box-shadow          : -1px 2px 3px #ddd;
@chat-message-border-radius       : 0;
@chat-message-padding             : @line-height-computed / 2;
@chat-message-weight              : normal;
@chat-new-message-bg              : @gray-lightest;
@chat-new-message-textarea-bg     : #FFF;
@chat-new-message-textarea-color  : @gray-dark;
=======
// PDF
@pdf-top-offset                  : @toolbar-tall-height;
@pdf-bg                          : transparent;
@pdfjs-bg                        : @gray-lighter;
@pdf-page-shadow-color           : #000;
@log-line-no-color               : @gray; 
@log-hints-color                 : @gray-dark;
>>>>>>> c8741dae

// Tags
@tag-border-radius  : 0.25em;
@tag-bg-color       : @label-default-bg;
@tag-max-width      : 150px;
@tag-bg-hover-color : darken(@label-default-bg, 10%);<|MERGE_RESOLUTION|>--- conflicted
+++ resolved
@@ -924,7 +924,6 @@
 @synctex-controls-z-index         : 3;
 @synctex-controls-padding         : 0 2px;
 
-<<<<<<< HEAD
 // Chat
 @chat-bg                          : transparent;
 @chat-message-color               : @text-color;
@@ -937,7 +936,7 @@
 @chat-new-message-bg              : @gray-lightest;
 @chat-new-message-textarea-bg     : #FFF;
 @chat-new-message-textarea-color  : @gray-dark;
-=======
+
 // PDF
 @pdf-top-offset                  : @toolbar-tall-height;
 @pdf-bg                          : transparent;
@@ -945,7 +944,6 @@
 @pdf-page-shadow-color           : #000;
 @log-line-no-color               : @gray; 
 @log-hints-color                 : @gray-dark;
->>>>>>> c8741dae
 
 // Tags
 @tag-border-radius  : 0.25em;
