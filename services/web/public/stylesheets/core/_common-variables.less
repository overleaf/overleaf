//
// Variables
// --------------------------------------------------

//== Scaffolding
//
// ## Settings for some of the most global styles.

//** Background color for `<body>`.
@body-bg:               #fff;
//** Global text color on `<body>`.
@text-color:            @gray-dark;

//** Global textual link color.
@link-color:            @brand-primary;
//** Link hover color set via `darken()` function.
@link-hover-color:      darken(@link-color, 15%);


//== Typography
//
//## Font, line-height, and color for body text, headings, and more.

@import url(https://fonts.googleapis.com/css?family=Open+Sans:300,400,600,700);
//@import url(https://fonts.googleapis.com/css?family=PT+Serif:400,600,700);
//@import url(https://fonts.googleapis.com/css?family=PT+Serif:400,400i,700,700i);
@import url(https://fonts.googleapis.com/css?family=Merriweather:400,400i,700,700i);

@font-family-sans-serif:  "Open Sans", sans-serif;
@font-family-serif:       "Merriweather", serif;
//** Default monospace fonts for `<code>`, `<kbd>`, and `<pre>`.
@font-family-monospace:   Menlo, Monaco, Consolas, "Courier New", monospace;
@font-family-base:        @font-family-sans-serif;

@font-size-base:          16px;
@font-size-large:         ceil((@font-size-base * 1.25)); // ~18px
@font-size-small:         ceil((@font-size-base * 0.85)); // ~12px

@font-size-h1:            floor((@font-size-base * 2)); // ~36px
@font-size-h2:            floor((@font-size-base * 1.6)); // ~30px
@font-size-h3:            ceil((@font-size-base * 1.25)); // ~24px
@font-size-h4:            ceil((@font-size-base * 1.1)); // ~18px
@font-size-h5:            @font-size-base;
@font-size-h6:            ceil((@font-size-base * 0.85)); // ~12px

//** Unit-less `line-height` for use in components like buttons.
@line-height-base:        1.5625; // 20/14
//** Computed "line-height" (`font-size` * `line-height`) for use with `margin`, `padding`, etc.
@line-height-computed:    floor((@font-size-base * @line-height-base)); // ~20px

//** By default, this inherits from the `<body>`.
@headings-font-family:    @font-family-serif;
@headings-font-weight:    500;
@headings-line-height:    1.1;
@headings-color:          @gray-dark;


//-- Iconography
//
//## Specify custom locations of the include Glyphicons icon font. Useful for those including Bootstrap via Bower.

@icon-font-path:          "../fonts/";
@icon-font-name:          "glyphicons-halflings-regular";
@icon-font-svg-id:        "glyphicons_halflingsregular";

//== Components
//
//## Define common padding and border radius sizes and more. Values based on 14px text and 1.428 line-height (~20px to start).

@padding-base-vertical:     5px;
@padding-base-horizontal:   16px;

@padding-large-vertical:    10px;
@padding-large-horizontal:  16px;

@padding-small-vertical:    5px;
@padding-small-horizontal:  10px;

@padding-xs-vertical:       1px;
@padding-xs-horizontal:     5px;

@line-height-large:         1.33;
@line-height-small:         1.5;

@border-radius-base:        3px;
@border-radius-large:       5px;
@border-radius-small:       2px;
//** Global color for active items (e.g., navs or dropdowns).
@component-active-color:    #fff;
//** Global background color for active items (e.g., navs or dropdowns).
@component-active-bg:       @brand-primary;

//** Width of the `border` for generating carets that indicator dropdowns.
@caret-width-base:          4px;
//** Carets increase slightly in size for larger components.
@caret-width-large:         5px;


//== Tables
//
//## Customizes the `.table` component with basic values, each used across all table variations.

//** Padding for `<th>`s and `<td>`s.
@table-cell-padding:            8px;
//** Padding for cells in `.table-condensed`.
@table-condensed-cell-padding:  5px;

//** Default background color used for all tables.
@table-bg:                      transparent;
//** Background color used for `.table-striped`.
@table-bg-accent:               #f9f9f9;
//** Background color used for `.table-hover`.
@table-bg-hover:                #f5f5f5;
@table-bg-active:               @table-bg-hover;

//** Border color for table and cell borders.
@table-border-color:            #ddd;


//== Buttons
//
//## For each of Bootstrap's buttons, define text, background and border color.

@btn-font-weight:                700;

@btn-default-color:              #333;
@btn-default-bg:                 #fff;
@btn-default-border:             #ccc;

@btn-primary-color:              #fff;
@btn-primary-bg:                 @brand-primary;
@btn-primary-border:             darken(@btn-primary-bg, 10%);

@btn-success-color:              #fff;
@btn-success-bg:                 @brand-success;
@btn-success-border:             darken(@btn-success-bg, 10%);

@btn-info-color:                 #fff;
@btn-info-bg:                    @brand-info;
@btn-info-border:                darken(@btn-info-bg, 15%);

@btn-warning-color:              #fff;
@btn-warning-bg:                 @brand-warning;
@btn-warning-border:             darken(@btn-warning-bg, 10%);

@btn-danger-color:               #fff;
@btn-danger-bg:                  @brand-danger;
@btn-danger-border:              darken(@btn-danger-bg, 10%);

@btn-link-disabled-color:        @gray-light;


//== Forms
//
//##

//** `<input>` background color
@input-bg:                       #fff;
//** `<input disabled>` background color
@input-bg-disabled:              @gray-lighter;

//** Text color for `<input>`s
@input-color:                    @gray;
//** `<input>` border color
@input-border:                   #ccc;
//** `<input>` border radius
@input-border-radius:            @border-radius-base;
//** Border color for inputs on focus
@input-border-focus:             #66afe9;

//** Placeholder text color
@input-color-placeholder:        @gray-light;

//** Default `.form-control` height
@input-height-base:              (@line-height-computed + (@padding-base-vertical * 2) + 2);
//** Large `.form-control` height
@input-height-large:             (ceil(@font-size-large * @line-height-large) + (@padding-large-vertical * 2) + 2);
//** Small `.form-control` height
@input-height-small:             (floor(@font-size-small * @line-height-small) + (@padding-small-vertical * 2) + 2);

@legend-color:                   @gray-dark;
@legend-border-color:            #e5e5e5;

//** Background color for textual input addons
@input-group-addon-bg:           @gray-lighter;
//** Border color for textual input addons
@input-group-addon-border-color: @input-border;


//== Dropdowns
//
//## Dropdown menu container and contents.

//** Background for the dropdown menu.
@dropdown-bg:                    #fff;
//** Dropdown menu `border-color`.
@dropdown-border:                rgba(0,0,0,.15);
//** Dropdown menu `border-color` **for IE8**.
@dropdown-fallback-border:       #ccc;
//** Divider color for between dropdown items.
@dropdown-divider-bg:            #e5e5e5;

//** Dropdown link text color.
@dropdown-link-color:            @gray-dark;
//** Hover color for dropdown links.
@dropdown-link-hover-color:      #fff;
//** Hover background for dropdown links.
@dropdown-link-hover-bg:         @brand-primary;

//** Active dropdown menu item text color.
@dropdown-link-active-color:     @component-active-color;
//** Active dropdown menu item background color.
@dropdown-link-active-bg:        @component-active-bg;

//** Disabled dropdown menu item background color.
@dropdown-link-disabled-color:   @gray-light;

//** Text color for headers within dropdown menus.
@dropdown-header-color:          @gray-light;

// Note: Deprecated @dropdown-caret-color as of v3.1.0
@dropdown-caret-color:           #000;


//-- Z-index master list
//
// Warning: Avoid customizing these values. They're used for a bird's eye view
// of components dependent on the z-axis and are designed to all work together.
//
// Note: These variables are not generated into the Customizer.

@zindex-navbar:            1000;
@zindex-dropdown:          1000;
@zindex-popover:           1010;
@zindex-tooltip:           1030;
@zindex-navbar-fixed:      1030;
@zindex-modal-background:  1040;
@zindex-modal:             1050;


//== Media queries breakpoints
//
//## Define the breakpoints at which your layout will change, adapting to different screen sizes.

// Extra small screen / phone
// Note: Deprecated @screen-xs and @screen-phone as of v3.0.1
@screen-xs:                  480px;
@screen-xs-min:              @screen-xs;
@screen-phone:               @screen-xs-min;

// Small screen / tablet
// Note: Deprecated @screen-sm and @screen-tablet as of v3.0.1
@screen-sm:                  768px;
@screen-sm-min:              @screen-sm;
@screen-tablet:              @screen-sm-min;

// Medium screen / desktop
// Note: Deprecated @screen-md and @screen-desktop as of v3.0.1
@screen-md:                  992px;
@screen-md-min:              @screen-md;
@screen-desktop:             @screen-md-min;

// Large screen / wide desktop
// Note: Deprecated @screen-lg and @screen-lg-desktop as of v3.0.1
@screen-lg:                  1200px;
@screen-lg-min:              @screen-lg;
@screen-lg-desktop:          @screen-lg-min;

// So media queries don't overlap when required, provide a maximum
@screen-xs-max:              (@screen-sm-min - 1);
@screen-sm-max:              (@screen-md-min - 1);
@screen-md-max:              (@screen-lg-min - 1);


//== Grid system
//
//## Define your custom responsive grid.

//** Number of columns in the grid.
@grid-columns:              12;
//** Padding between columns. Gets divided in half for the left and right.
@grid-gutter-width:         30px;
// Navbar collapse
//** Point at which the navbar becomes uncollapsed.
@grid-float-breakpoint:     @screen-sm-min;
//** Point at which the navbar begins collapsing.
@grid-float-breakpoint-max: (@grid-float-breakpoint - 1);


//== Container sizes
//
//## Define the maximum width of `.container` for different screen sizes.

// Small screen / tablet
@container-tablet:             ((720px + @grid-gutter-width));
//** For `@screen-sm-min` and up.
@container-sm:                 @container-tablet;

// Medium screen / desktop
@container-desktop:            ((940px + @grid-gutter-width));
//** For `@screen-md-min` and up.
@container-md:                 @container-desktop;

// Large screen / wide desktop
@container-large-desktop:      ((1140px + @grid-gutter-width));
//** For `@screen-lg-min` and up.
@container-lg:                 @container-large-desktop;


//== Navbar
//
//##

// Basics of a navbar
@navbar-height:                    60px;
@navbar-margin-bottom:             0;
@navbar-border-radius:             0;
@navbar-padding-horizontal:        floor((@grid-gutter-width / 2));
@navbar-padding-vertical:          ((@navbar-height - @line-height-computed) / 2);
@navbar-collapse-max-height:       340px;

@navbar-default-color:             #777;
@navbar-default-bg:                #fff;
@navbar-default-border:            @gray-lighter;

// Navbar links
@navbar-default-link-color:                @link-color;
@navbar-default-link-hover-color:          @link-hover-color;
@navbar-default-link-hover-bg:             @link-hover-color;
@navbar-default-link-active-color:         #fff;
@navbar-default-link-active-bg:            @link-hover-color;
@navbar-default-link-disabled-color:       #ccc;
@navbar-default-link-disabled-bg:          transparent;

// Navbar brand label
@navbar-default-brand-color:               @navbar-default-link-color;
@navbar-default-brand-hover-color:         darken(@navbar-default-brand-color, 10%);
@navbar-default-brand-hover-bg:            transparent;

// Navbar toggle
@navbar-default-toggle-hover-bg:           @link-hover-color;
@navbar-default-toggle-border-color:       @link-color;

//== Navs
//
//##

//=== Shared nav styles
@nav-link-padding:                          10px 15px;
@nav-link-hover-bg:                         @link-color;

@nav-disabled-link-color:                   @gray-light;
@nav-disabled-link-hover-color:             @gray-light;

@nav-open-link-hover-color:                 #fff;

//== Tabs
@nav-tabs-border-color:                     #ddd;

@nav-tabs-link-hover-border-color:          @link-color;

@nav-tabs-active-link-hover-bg:             @body-bg;
@nav-tabs-active-link-hover-color:          @gray;
@nav-tabs-active-link-hover-border-color:   #ddd;

@nav-tabs-justified-link-border-color:            #ddd;
@nav-tabs-justified-active-link-border-color:     @body-bg;

//== Pills
@nav-pills-border-radius:                   @border-radius-base;
@nav-pills-active-link-hover-bg:            @component-active-bg;
@nav-pills-active-link-hover-color:         @component-active-color;


//== Pagination
//
//##

@pagination-color:                     @link-color;
@pagination-bg:                        #fff;
@pagination-border:                    #ddd;

@pagination-hover-color:               @link-hover-color;
@pagination-hover-bg:                  @gray-lighter;
@pagination-hover-border:              #ddd;

@pagination-active-color:              #fff;
@pagination-active-bg:                 @brand-primary;
@pagination-active-border:             @brand-primary;

@pagination-disabled-color:            @gray-light;
@pagination-disabled-bg:               #fff;
@pagination-disabled-border:           #ddd;


//== Pager
//
//##

@pager-bg:                             @pagination-bg;
@pager-border:                         @pagination-border;
@pager-border-radius:                  15px;

@pager-hover-bg:                       @pagination-hover-bg;

@pager-active-bg:                      @pagination-active-bg;
@pager-active-color:                   @pagination-active-color;

@pager-disabled-color:                 @pagination-disabled-color;


//== Jumbotron
//
//##

@jumbotron-padding:              30px;
@jumbotron-color:                inherit;
@jumbotron-bg:                   @gray-lighter;
@jumbotron-heading-color:        inherit;
@jumbotron-font-size:            ceil((@font-size-base * 1.5));


//== Form states and alerts
//
//## Define colors for form feedback states and, by default, alerts.

@state-success-text:             darken(@brand-success, 20%);
@state-success-bg:               lighten(@brand-success, 50%);
@state-success-border:           darken(@brand-success, 5%);

@state-info-text:                darken(@brand-info, 20%);
@state-info-bg:                  lighten(@brand-info, 47%);
@state-info-border:              darken(@brand-info, 7%);

@state-warning-text:             darken(@brand-warning, 10%);
@state-warning-bg:               lighten(@brand-warning, 45%);
@state-warning-border:           @brand-warning;

@state-danger-text:              darken(@brand-danger, 10%);
@state-danger-bg:                lighten(@brand-danger, 50%);
@state-danger-border:            darken(@brand-danger, 5%);


//== Tooltips
//
//##

//** Tooltip max width
@tooltip-max-width:           200px;
//** Tooltip text color
@tooltip-color:               #fff;
//** Tooltip background color
@tooltip-bg:                  #000;
@tooltip-opacity:             .9;

//** Tooltip arrow width
@tooltip-arrow-width:         5px;
//** Tooltip arrow color
@tooltip-arrow-color:         @tooltip-bg;


//== Popovers
//
//##

//** Popover body background color
@popover-bg:                          #fff;
//** Popover maximum width
@popover-max-width:                   276px;
//** Popover border color
@popover-border-color:                rgba(0,0,0,.2);
//** Popover fallback border color
@popover-fallback-border-color:       #ccc;

//** Popover title background color
@popover-title-bg:                    darken(@popover-bg, 3%);

//** Popover arrow width
@popover-arrow-width:                 10px;
//** Popover arrow color
@popover-arrow-color:                 #fff;

//** Popover outer arrow width
@popover-arrow-outer-width:           (@popover-arrow-width + 1);
//** Popover outer arrow color
@popover-arrow-outer-color:           fadein(@popover-border-color, 5%);
//** Popover outer arrow fallback color
@popover-arrow-outer-fallback-color:  darken(@popover-fallback-border-color, 20%);


//== Labels
//
//##

//** Default label background color
@label-default-bg:            @gray-light;
//** Primary label background color
@label-primary-bg:            @brand-primary;
//** Success label background color
@label-success-bg:            @brand-success;
//** Info label background color
@label-info-bg:               @brand-info;
//** Warning label background color
@label-warning-bg:            @brand-warning;
//** Danger label background color
@label-danger-bg:             @brand-danger;

//** Default label text color
@label-color:                 #fff;
//** Default text color of a linked label
@label-link-hover-color:      #fff;


//== Modals
//
//##

//** Padding applied to the modal body
@modal-inner-padding:         20px;

//** Padding applied to the modal title
@modal-title-padding:         15px;
//** Modal title line-height
@modal-title-line-height:     @line-height-base;

//** Background color of modal content area
@modal-content-bg:                             #fff;
//** Modal content border color
@modal-content-border-color:                   rgba(0,0,0,.2);
//** Modal content border color **for IE8**
@modal-content-fallback-border-color:          #999;

//** Modal backdrop background color
@modal-backdrop-bg:           #000;
//** Modal backdrop opacity
@modal-backdrop-opacity:      .5;
//** Modal header border color
@modal-header-border-color:   #e5e5e5;
//** Modal footer border color
@modal-footer-border-color:   @modal-header-border-color;
@modal-footer-background-color:   @gray-lightest;

@modal-lg:                    900px;
@modal-md:                    600px;
@modal-sm:                    300px;


//== Alerts
//
//## Define alert colors, border radius, and padding.

@alert-padding:               15px;
@alert-border-radius:         @border-radius-base;
@alert-link-font-weight:      bold;

@alert-success-bg:            @state-success-bg;
@alert-success-text:          @state-success-text;
@alert-success-border:        @state-success-border;

@alert-info-bg:               @state-info-bg;
@alert-info-text:             @state-info-text;
@alert-info-border:           @state-info-border;

@alert-warning-bg:            @state-warning-bg;
@alert-warning-text:          @state-warning-text;
@alert-warning-border:        @state-warning-border;

@alert-danger-bg:             @state-danger-bg;
@alert-danger-text:           @state-danger-text;
@alert-danger-border:         @state-danger-border;


//== Progress bars
//
//##

//** Background color of the whole progress component
@progress-bg:                 white;
@progress-border-color:       @gray-lighter;
//** Progress bar text color
@progress-bar-color:          #fff;

//** Default progress bar color
@progress-bar-bg:             @brand-primary;
//** Success progress bar color
@progress-bar-success-bg:     @brand-success;
//** Warning progress bar color
@progress-bar-warning-bg:     @brand-warning;
//** Danger progress bar color
@progress-bar-danger-bg:      @brand-danger;
//** Info progress bar color
@progress-bar-info-bg:        @brand-info;


//== List group
//
//##

//** Background color on `.list-group-item`
@list-group-bg:                 #fff;
//** `.list-group-item` border color
@list-group-border:             #ddd;
//** List group border radius
@list-group-border-radius:      @border-radius-base;

//** Background color of single list elements on hover
@list-group-hover-bg:           #f5f5f5;
//** Text color of active list elements
@list-group-active-color:       @component-active-color;
//** Background color of active list elements
@list-group-active-bg:          @component-active-bg;
//** Border color of active list elements
@list-group-active-border:      @list-group-active-bg;
@list-group-active-text-color:  lighten(@list-group-active-bg, 40%);

@list-group-link-color:         #555;
@list-group-link-heading-color: #333;


//== Panels
//
//##

@panel-bg:                    #fff;
@panel-body-padding:          15px;
@panel-border-radius:         @border-radius-base;

//** Border color for elements within panels
@panel-inner-border:          #ddd;
@panel-footer-bg:             #f5f5f5;

@panel-default-text:          @gray-dark;
@panel-default-border:        #ddd;
@panel-default-heading-bg:    #f5f5f5;

@panel-primary-text:          #fff;
@panel-primary-border:        @brand-primary;
@panel-primary-heading-bg:    @brand-primary;

@panel-success-text:          @state-success-text;
@panel-success-border:        @state-success-border;
@panel-success-heading-bg:    @state-success-bg;

@panel-info-text:             @state-info-text;
@panel-info-border:           @state-info-border;
@panel-info-heading-bg:       @state-info-bg;

@panel-warning-text:          @state-warning-text;
@panel-warning-border:        @state-warning-border;
@panel-warning-heading-bg:    @state-warning-bg;

@panel-danger-text:           @state-danger-text;
@panel-danger-border:         @state-danger-border;
@panel-danger-heading-bg:     @state-danger-bg;


//== Thumbnails
//
//##

//** Padding around the thumbnail image
@thumbnail-padding:           4px;
//** Thumbnail background color
@thumbnail-bg:                @body-bg;
//** Thumbnail border color
@thumbnail-border:            #ddd;
//** Thumbnail border radius
@thumbnail-border-radius:     @border-radius-base;

//** Custom text color for thumbnail captions
@thumbnail-caption-color:     @text-color;
//** Padding around the thumbnail caption
@thumbnail-caption-padding:   9px;


//== Wells
//
//##

@well-bg:                     #f5f5f5;
@well-border:                 darken(@well-bg, 7%);


//== Badges
//
//##

@badge-color:                 #fff;
//** Linked badge text color on hover
@badge-link-hover-color:      #fff;
@badge-bg:                    @gray-light;

//** Badge text color in active nav link
@badge-active-color:          @link-color;
//** Badge background color in active nav link
@badge-active-bg:             #fff;

@badge-font-weight:           bold;
@badge-line-height:           1;
@badge-border-radius:         10px;


//== Breadcrumbs
//
//##

@breadcrumb-padding-vertical:   8px;
@breadcrumb-padding-horizontal: 15px;
//** Breadcrumb background color
@breadcrumb-bg:                 #f5f5f5;
//** Breadcrumb text color
@breadcrumb-color:              #ccc;
//** Text color of current page in the breadcrumb
@breadcrumb-active-color:       @gray-light;
//** Textual separator for between breadcrumb elements
@breadcrumb-separator:          "/";


//== Carousel
//
//##

@carousel-text-shadow:                        0 1px 2px rgba(0,0,0,.6);

@carousel-control-color:                      #fff;
@carousel-control-width:                      15%;
@carousel-control-opacity:                    .5;
@carousel-control-font-size:                  20px;

@carousel-indicator-active-bg:                #fff;
@carousel-indicator-border-color:             #fff;

@carousel-caption-color:                      #fff;


//== Close
//
//##

@close-font-weight:           bold;
@close-color:                 #000;
@close-text-shadow:           0 1px 0 #fff;


//== Code
//
//##

@code-color:                  #c7254e;
@code-bg:                     #f9f2f4;

@kbd-color:                   #fff;
@kbd-bg:                      #333;

@pre-bg:                      #f5f5f5;
@pre-color:                   @gray-dark;
@pre-border-color:            #ccc;
@pre-scrollable-max-height:   340px;


//== Type
//
//##

//** Text muted color
@text-muted:                  @gray-light;
//** Abbreviations and acronyms border color
@abbr-border-color:           @gray-light;
//** Headings small color
@headings-small-color:        @gray-light;
//** Blockquote small color
@blockquote-small-color:      @gray;
//** Blockquote font size
@blockquote-font-size:        (@font-size-base * 1.125);
//** Blockquote border color
@blockquote-border-color:     @gray-lighter;
//** Page header border color
@page-header-border-color:    @gray-lighter;


//== Miscellaneous
//
//##

//** Horizontal line color.
@hr-border:                   @gray-lighter;

//** Horizontal offset for forms and lists.
@component-offset-horizontal: 180px;

@content-margin-vertical: @line-height-computed;

@left-menu-width: 260px;
@left-menu-animation-duration: 0.35s;

@toolbar-border-color: @gray-lighter;
@common-border-color: @gray-lighter;
@editor-border-color: @gray-lighter;
@file-tree-droppable-bg-color: rgb(252, 231, 199);

@editor-dark-background-color: #333;
@editor-dark-toolbar-border-color: #222;
@editor-dark-highlight-color: #FFA03A;


// Custom
@is-overleaf   : false;
@header-height : 68px;
@footer-height : 50px;

// Backgrounds
@content-alt-bg-color: lighten(@gray-lightest, 2.5%);

// Typography
@text-small-color: @gray;

// Navbar
@navbar-title-color         : #666;
@navbar-title-color-hover   : #333;
@navbar-default-padding     : 1rem 2rem;
@navbar-brand-width         : 180px;
@navbar-btn-font-size       : @font-size-base * 0.8;
@navbar-btn-border-radius   : @border-radius-base;
@navbar-btn-font-weight     : 700;
@navbar-btn-padding         : 10px 10px 11px;
@navbar-btn-line-height     : 1;
@navbar-subdued-padding     : 12px 12px 13px;
@navbar-subdued-color       : @gray;
@navbar-subdued-hover-bg    : @gray-lightest;
@navbar-subdued-hover-color : @gray-dark;

// Button colors and sizing
@btn-border-radius-large : @border-radius-large;
@btn-border-radius-base  : @border-radius-base;
@btn-border-radius-small : @border-radius-small;
@btn-border-width        : 1px;
@btn-border-bottom-width : 2px; 

// Cards
@card-box-shadow: 0 2px 4px rgba(0,0,0,0.15);

// Project table
@structured-list-link-color     : darken(@blue, 10%);
@structured-header-border-color : @gray-lightest;
@structured-list-border-color   : @gray-lightest;
@structured-list-hover-color    : @gray-lightest;
@structured-list-line-height    : @line-height-base;

// Sidebar
@sidebar-bg                    : transparent;
@sidebar-color                 : @gray;
@sidebar-link-color            : #333;
@sidebar-active-border-radius  : @border-radius-small;
@sidebar-active-bg             : @link-color;
@sidebar-hover-bg              : transparent;
@sidebar-hover-text-decoration : underline;

@folders-menu-margin           : 0;
@folders-menu-line-height      : 1.2;
@folders-menu-item-v-padding   : (@line-height-computed / 4);
@folders-menu-item-h-padding   : (@line-height-computed / 4);
@folders-title-padding         : 0;
@folders-title-margin-top      : (@line-height-computed / 2);
@folders-title-margin-bottom   : (@line-height-computed / 4);
@folders-title-font-size       : @font-size-base;
@folders-title-font-weight     : 500;
@folders-title-line-height     : @headings-line-height;
@folders-title-color           : inherit;
@folders-title-text-transform  : none;
@folders-tag-padding           : 2px 20px 2px @folders-menu-item-h-padding;
@folders-tag-line-height       : 1.8;
@folders-tag-display           : block;
@folders-tag-menu-color        : @gray;
@folders-tag-hover             : darken(@gray-lightest, 2%);
@folders-tag-border-color      : @text-color;
@folders-tag-menu-active-hover : darken(@brand-primary, 10%);
@folders-tag-menu-hover        : @gray-light;
@folders-untagged-line-height  : 1.7;

// Progress bars
@progress-border-radius        : @border-radius-base;
@progress-border-width         : 1px;
@progress-bar-shadow           : inset 0 -1px 0 rgba(0,0,0,.15);

// Footer
@footer-link-color             : @link-color;
@footer-link-hover-color       : @link-hover-color;
@footer-bg-color               : transparent;
@footer-padding                : 2em;

// Editor header
<<<<<<< HEAD
@toolbar-header-bg-color        : transparent;
@toolbar-header-shadow          : 0 0 2px #ccc;
@toolbar-btn-color              : @link-color;
@toolbar-btn-hover-color        : @link-hover-color;
@toolbar-btn-hover-bg-color     : darken(white, 10%);
@toolbar-btn-hover-text-shadow  : 0 1px 0 rgba(0, 0, 0, 0.15);
@toolbar-btn-active-color       : white;
@toolbar-btn-active-bg-color    : @link-color;
@toolbar-btn-active-shadow      : inset 0 3px 5px rgba(0, 0, 0, 0.225);
@toolbar-alt-bg-color           : #fafafa;
@toolbar-icon-btn-color         : @gray-light;
@toolbar-icon-btn-hover-color   : @gray-dark;
@toolbar-icon-btn-hover-shadow  : 0 1px 0 rgba(0, 0, 0, 0.25);
@toolbar-border-bottom          : 1px solid @toolbar-border-color;

// Editor file-tree
@file-tree-bg                   : transparent;
@file-tree-item-color           : @gray-darker;
@file-tree-item-toggle-color    : @gray;
@file-tree-item-icon-color      : @gray-light;
@file-tree-item-input-color     : inherit;
@file-tree-item-folder-color    : lighten(desaturate(@link-color, 10%), 5%);
@file-tree-item-hover-bg        : @gray-lightest;
@file-tree-item-selected-bg     : transparent;
@file-tree-multiselect-bg       : lighten(@brand-info, 40%);
@file-tree-multiselect-hover-bg : lighten(@brand-info, 30%);

// Editor resizers
@editor-resizer-bg-color          : #F4F4F4;
@editor-resizer-bg-color-dragging : #ddd;
@editor-toggler-bg-color          : transparent;
@editor-toggler-hover-bg-color    : #DDD;
@synctex-controls-z-index         : 3;
@synctex-controls-padding         : 0 2px;
=======
@toolbar-header-bg-color          : transparent;
@toolbar-header-shadow            : 0 0 2px #ccc;
@toolbar-btn-color                : @link-color;
@toolbar-btn-hover-color          : @link-hover-color;
@toolbar-btn-hover-bg-color       : darken(white, 10%);
@toolbar-btn-hover-text-shadow    : 0 1px 0 rgba(0, 0, 0, 0.15);
@toolbar-btn-active-color         : white;
@toolbar-btn-active-bg-color      : @link-color;
@toolbar-btn-active-shadow        : inset 0 3px 5px rgba(0, 0, 0, 0.225);
@toolbar-alt-bg-color             : #fafafa;
@toolbar-icon-btn-color           : @gray-light;
@toolbar-icon-btn-hover-color     : @gray-dark;
@toolbar-icon-btn-hover-shadow    : 0 1px 0 rgba(0, 0, 0, 0.25);
@toolbar-icon-btn-hover-boxshadow : inset 0 3px 5px rgba(0, 0, 0, 0.225);
@toolbar-border-bottom            : 1px solid @toolbar-border-color;

// Editor file-tree
@file-tree-bg                    : transparent;
@file-tree-line-height           : 2.6;
@file-tree-item-color            : @gray-darker;
@file-tree-item-toggle-color     : @gray;
@file-tree-item-icon-color       : @gray-light;
@file-tree-item-input-color      : inherit;
@file-tree-item-folder-color     : lighten(desaturate(@link-color, 10%), 5%);
@file-tree-item-hover-bg         : @gray-lightest;
@file-tree-item-selected-bg      : transparent;
@file-tree-multiselect-bg        : lighten(@brand-info, 40%);
@file-tree-multiselect-hover-bg  : lighten(@brand-info, 30%);
>>>>>>> 37a57128
// Tags
@tag-border-radius  : 0.25em;
@tag-bg-color       : @label-default-bg;
@tag-max-width      : 150px;
@tag-bg-hover-color : darken(@label-default-bg, 10%);<|MERGE_RESOLUTION|>--- conflicted
+++ resolved
@@ -889,7 +889,6 @@
 @footer-padding                : 2em;
 
 // Editor header
-<<<<<<< HEAD
 @toolbar-header-bg-color        : transparent;
 @toolbar-header-shadow          : 0 0 2px #ccc;
 @toolbar-btn-color              : @link-color;
@@ -924,36 +923,7 @@
 @editor-toggler-hover-bg-color    : #DDD;
 @synctex-controls-z-index         : 3;
 @synctex-controls-padding         : 0 2px;
-=======
-@toolbar-header-bg-color          : transparent;
-@toolbar-header-shadow            : 0 0 2px #ccc;
-@toolbar-btn-color                : @link-color;
-@toolbar-btn-hover-color          : @link-hover-color;
-@toolbar-btn-hover-bg-color       : darken(white, 10%);
-@toolbar-btn-hover-text-shadow    : 0 1px 0 rgba(0, 0, 0, 0.15);
-@toolbar-btn-active-color         : white;
-@toolbar-btn-active-bg-color      : @link-color;
-@toolbar-btn-active-shadow        : inset 0 3px 5px rgba(0, 0, 0, 0.225);
-@toolbar-alt-bg-color             : #fafafa;
-@toolbar-icon-btn-color           : @gray-light;
-@toolbar-icon-btn-hover-color     : @gray-dark;
-@toolbar-icon-btn-hover-shadow    : 0 1px 0 rgba(0, 0, 0, 0.25);
-@toolbar-icon-btn-hover-boxshadow : inset 0 3px 5px rgba(0, 0, 0, 0.225);
-@toolbar-border-bottom            : 1px solid @toolbar-border-color;
-
-// Editor file-tree
-@file-tree-bg                    : transparent;
-@file-tree-line-height           : 2.6;
-@file-tree-item-color            : @gray-darker;
-@file-tree-item-toggle-color     : @gray;
-@file-tree-item-icon-color       : @gray-light;
-@file-tree-item-input-color      : inherit;
-@file-tree-item-folder-color     : lighten(desaturate(@link-color, 10%), 5%);
-@file-tree-item-hover-bg         : @gray-lightest;
-@file-tree-item-selected-bg      : transparent;
-@file-tree-multiselect-bg        : lighten(@brand-info, 40%);
-@file-tree-multiselect-hover-bg  : lighten(@brand-info, 30%);
->>>>>>> 37a57128
+
 // Tags
 @tag-border-radius  : 0.25em;
 @tag-bg-color       : @label-default-bg;
