--- conflicted
+++ resolved
@@ -10,12 +10,7 @@
 	aceSnippetManager = ace.require('ace/snippets').snippetManager
 
 	class AutoCompleteManager
-<<<<<<< HEAD
-		constructor: (@$scope, @editor, @element, @metadataManager, @labelsManager, @graphics, @preamble) ->
-=======
-		constructor: (@$scope, @editor, @element, @labelsManager, @graphics, @preamble, @files) ->
-			@suggestionManager = new CommandManager()
->>>>>>> ac9e2771
+		constructor: (@$scope, @editor, @element, @metadataManager, @labelsManager, @graphics, @preamble, @files) ->
 
 			@monkeyPatchAutocomplete()
 
@@ -73,9 +68,7 @@
 								}
 							callback null, result
 
-<<<<<<< HEAD
 			metadataManager = @metadataManager
-=======
 			FilesCompleter =
 				getCompletions: (editor, session, pos, prefix, callback) =>
 					context = Helpers.getContext(editor, pos)
@@ -97,8 +90,6 @@
 									}
 							callback null, result
 
-			labelsManager = @labelsManager
->>>>>>> ac9e2771
 			LabelsCompleter =
 				getCompletions: (editor, session, pos, prefix, callback) ->
 					context = Helpers.getContext(editor, pos)
@@ -162,21 +153,13 @@
 								callback null, result
 
 			@editor.completers = [
-<<<<<<< HEAD
 				commandCompleter
 				SnippetCompleter
                 PackageCompleter
 				ReferencesCompleter
 				LabelsCompleter
 				GraphicsCompleter
-=======
-				@suggestionManager,
-				SnippetCompleter,
-				ReferencesCompleter,
-				LabelsCompleter,
-				GraphicsCompleter,
 				FilesCompleter
->>>>>>> ac9e2771
 			]
 
 		disable: () ->
