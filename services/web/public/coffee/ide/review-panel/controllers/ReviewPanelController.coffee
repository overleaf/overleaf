define [
	"base",
	"utils/EventEmitter"
	"ide/colors/ColorManager"
	"ide/review-panel/ChangesTracker"
], (App, EventEmitter, ColorManager, ChangesTracker) ->
	App.controller "ReviewPanelController", ($scope, $element, ide, $timeout) ->
		$scope.SubViews =
			CUR_FILE : "cur_file"
			OVERVIEW : "overview"

		$scope.reviewPanel =
			entries: {}
			trackNewChanges: false
			hasEntries: false
			subView: $scope.SubViews.CUR_FILE

		$scope.commentState =
			adding: false
			content: ""

		# Used to communicate between Ace and reviewPanelSorted directive
		$scope.scrollBindings =
			reviewPanelEvents: new EventEmitter()

		changesTrackers = {}

		$scope.$watch "editor.open_doc_id", (open_doc_id) ->
			return if !open_doc_id?
			changesTrackers[open_doc_id] ?= new ChangesTracker()
			$scope.reviewPanel.changesTracker = changesTrackers[open_doc_id]

		# TODO Just for prototyping purposes; remove afterwards.
		mockedUserId = '12345abc'

		#TODO: Doesn't work anymore now entries is first indexed by doc_id
		$scope.$watch (() -> Object.keys($scope.reviewPanel.entries).length), (nEntries) ->
			$scope.reviewPanel.hasEntries = nEntries > 0
		
		$scope.acceptChange = (entry_id) ->
			$scope.$broadcast "change:accept", entry_id
		
		$scope.rejectChange = (entry_id) ->
			$scope.$broadcast "change:reject", entry_id
		
		$scope.startNewComment = () ->
<<<<<<< HEAD
			$scope.commentState.adding = true
			$timeout () ->
				$scope.$broadcast "review-panel:layout"
		
		$scope.submitNewComment = () ->
			$scope.commentState.adding = false
			$scope.$broadcast "comment:add", $scope.commentState.content
			$scope.commentState.content = ""
			$timeout () ->
				$scope.$broadcast "review-panel:layout"
		
		$scope.cancelNewComment = (entry) ->
			$scope.commentState.adding = false
			$scope.commentState.content = ""
			$timeout () ->
				$scope.$broadcast "review-panel:layout"
=======
			# $scope.commentState.adding = true
			$scope.$broadcast "comment:select_line"
			$scope.$broadcast "review-panel:layout"
		
		$scope.submitNewComment = (content) ->
			console.log(content)
			# $scope.commentState.adding = false
			$scope.$broadcast "comment:add", content
			# $scope.commentState.content = ""
			$scope.$broadcast "review-panel:layout"
		
		$scope.cancelNewComment = (entry) ->
			# $scope.commentState.adding = false
			# $scope.commentState.content = ""
			$scope.$broadcast "review-panel:layout"
>>>>>>> 6153bd30
		
		$scope.startReply = (entry) ->
			entry.replying = true
			$timeout () ->
				$scope.$broadcast "review-panel:layout"

		# $scope.handleCommentReplyKeyPress = (ev, entry) ->
		# 	if ev.keyCode == 13 and !ev.shiftKey and !ev.ctrlKey and !ev.metaKey
		# 		ev.preventDefault()
		# 		ev.target.blur()
		# 		$scope.submitReply(entry)

		$scope.submitReply = (entry) ->
			entry.thread.push {
				content: entry.replyContent
				ts: new Date()
				user_id: window.user_id
			}
			entry.replyContent = ""
			entry.replying = false
			$timeout () ->
				$scope.$broadcast "review-panel:layout"
			# TODO Just for prototyping purposes; remove afterwards
			window.setTimeout((() -> 
				$scope.$applyAsync(() -> submitMockedReply(entry))
			), 1000 * 2)

		# TODO Just for prototyping purposes; remove afterwards.
		submitMockedReply = (entry) ->
			entry.thread.push {
				content: 'Lorem ipsum dolor sit amet'
				ts: new Date()
				user_id: mockedUserId
			}
			entry.replyContent = ""
			entry.replying = false
			$timeout () ->
				$scope.$broadcast "review-panel:layout"
		
		$scope.cancelReply = (entry) ->
			entry.replying = false
			entry.replyContent = ""
			$scope.$broadcast "review-panel:layout"
		
		$scope.setSubView = (subView) -> 
			$scope.reviewPanel.subView = subView
			
		# TODO: Eventually we need to get this from the server, and update it 
		# when we get an id we don't know. This'll do for client side testing
		refreshUsers = () ->
			$scope.users = {}
			# TODO Just for prototyping purposes; remove afterwards.
			$scope.users[mockedUserId] = {
				email: "gerald.butler@gmail.com"
				name: "Gerald Butler"
				isSelf: false
				hue: 70
				avatar_text: "G"
			}

			for member in $scope.project.members.concat($scope.project.owner)
				if member._id == window.user_id
					name = "You"
					isSelf = true
				else
					name = "#{member.first_name} #{member.last_name}"
					isSelf = false

				$scope.users[member._id] = {
					email: member.email
					name: name
					isSelf: isSelf
					hue: ColorManager.getHueForUserId(member._id)
					avatar_text: [member.first_name, member.last_name].filter((n) -> n?).map((n) -> n[0]).join ""
				}
		
		$scope.$watch "project.members", (members) ->
			return if !members?
			refreshUsers()<|MERGE_RESOLUTION|>--- conflicted
+++ resolved
@@ -44,40 +44,24 @@
 			$scope.$broadcast "change:reject", entry_id
 		
 		$scope.startNewComment = () ->
-<<<<<<< HEAD
-			$scope.commentState.adding = true
+			# $scope.commentState.adding = true
+			$scope.$broadcast "comment:select_line"
 			$timeout () ->
 				$scope.$broadcast "review-panel:layout"
-		
-		$scope.submitNewComment = () ->
-			$scope.commentState.adding = false
-			$scope.$broadcast "comment:add", $scope.commentState.content
-			$scope.commentState.content = ""
-			$timeout () ->
-				$scope.$broadcast "review-panel:layout"
-		
-		$scope.cancelNewComment = (entry) ->
-			$scope.commentState.adding = false
-			$scope.commentState.content = ""
-			$timeout () ->
-				$scope.$broadcast "review-panel:layout"
-=======
-			# $scope.commentState.adding = true
-			$scope.$broadcast "comment:select_line"
-			$scope.$broadcast "review-panel:layout"
 		
 		$scope.submitNewComment = (content) ->
 			console.log(content)
 			# $scope.commentState.adding = false
 			$scope.$broadcast "comment:add", content
 			# $scope.commentState.content = ""
-			$scope.$broadcast "review-panel:layout"
+			$timeout () ->
+				$scope.$broadcast "review-panel:layout"
 		
 		$scope.cancelNewComment = (entry) ->
 			# $scope.commentState.adding = false
 			# $scope.commentState.content = ""
-			$scope.$broadcast "review-panel:layout"
->>>>>>> 6153bd30
+			$timeout () ->
+				$scope.$broadcast "review-panel:layout"
 		
 		$scope.startReply = (entry) ->
 			entry.replying = true
