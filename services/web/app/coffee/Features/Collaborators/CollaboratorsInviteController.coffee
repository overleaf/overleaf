ProjectGetter = require "../Project/ProjectGetter"
LimitationsManager = require "../Subscription/LimitationsManager"
UserGetter = require "../User/UserGetter"
CollaboratorsHandler = require('./CollaboratorsHandler')
CollaboratorsInviteHandler = require('./CollaboratorsInviteHandler')
logger = require('logger-sharelatex')
EmailHelper = require "../Helpers/EmailHelper"
EditorRealTimeController = require("../Editor/EditorRealTimeController")
NotificationsBuilder = require("../Notifications/NotificationsBuilder")
AnalyticsManger = require("../Analytics/AnalyticsManager")
AuthenticationController = require("../Authentication/AuthenticationController")

module.exports = CollaboratorsInviteController =

	getAllInvites: (req, res, next) ->
		projectId = req.params.Project_id
		logger.log {projectId}, "getting all active invites for project"
		CollaboratorsInviteHandler.getAllInvites projectId, (err, invites) ->
			if err?
				logger.err {projectId}, "error getting invites for project"
				return next(err)
			res.json({invites: invites})

	inviteToProject: (req, res, next) ->
		projectId = req.params.Project_id
		email = req.body.email
		sendingUser = AuthenticationController.getSessionUser(req)
		sendingUserId = sendingUser._id
		logger.log {projectId, email, sendingUserId}, "inviting to project"
		LimitationsManager.canAddXCollaborators projectId, 1, (error, allowed) =>
			return next(error) if error?
			if !allowed
				logger.log {projectId, email, sendingUserId}, "not allowed to invite more users to project"
				return res.json {invite: null}
			{email, privileges} = req.body
			email = EmailHelper.parseEmail(email)
			if !email? or email == ""
				logger.log {projectId, email, sendingUserId}, "invalid email address"
				return res.sendStatus(400)
			CollaboratorsInviteHandler.inviteToProject projectId, sendingUser, email, privileges, (err, invite) ->
				if err?
					logger.err {projectId, email, sendingUserId}, "error creating project invite"
					return next(err)
				logger.log {projectId, email, sendingUserId}, "invite created"
				EditorRealTimeController.emitToRoom(projectId, 'project:membership:changed', {invites: true})
				return res.json {invite: invite}

	revokeInvite: (req, res, next) ->
		projectId = req.params.Project_id
		inviteId = req.params.invite_id
		logger.log {projectId, inviteId}, "revoking invite"
		CollaboratorsInviteHandler.revokeInvite projectId, inviteId, (err) ->
			if err?
				logger.err {projectId, inviteId}, "error revoking invite"
				return next(err)
			EditorRealTimeController.emitToRoom projectId, 'project:membership:changed', {invites: true}
			res.sendStatus(201)

	resendInvite: (req, res, next) ->
		projectId = req.params.Project_id
		inviteId = req.params.invite_id
		logger.log {projectId, inviteId}, "resending invite"
		sendingUser = AuthenticationController.getSessionUser(req)
		CollaboratorsInviteHandler.resendInvite projectId, sendingUser, inviteId, (err) ->
			if err?
				logger.err {projectId, inviteId}, "error resending invite"
				return next(err)
			res.sendStatus(201)

	viewInvite: (req, res, next) ->
		projectId = req.params.Project_id
		token = req.params.token
		_renderInvalidPage = () ->
			logger.log {projectId, token}, "invite not valid, rendering not-valid page"
			res.render "project/invite/not-valid", {title: "Invalid Invite"}
		# check if the user is already a member of the project
		currentUser = AuthenticationController.getSessionUser(req)
		CollaboratorsHandler.isUserMemberOfProject currentUser._id, projectId, (err, isMember, _privilegeLevel) ->
			if err?
				logger.err {err, projectId}, "error checking if user is member of project"
				return next(err)
			if isMember
				logger.log {projectId, userId: currentUser._id}, "user is already a member of this project, redirecting"
				return res.redirect "/project/#{projectId}"
			# get the invite
			CollaboratorsInviteHandler.getInviteByToken projectId, token, (err, invite) ->
				if err?
					logger.err {projectId, token}, "error getting invite by token"
					return next(err)
				# check if invite is gone, or otherwise non-existent
				if !invite?
					logger.log {projectId, token}, "no invite found for this token"
					return _renderInvalidPage()
				# check the user who sent the invite exists
				UserGetter.getUser {_id: invite.sendingUserId}, {email: 1, first_name: 1, last_name: 1}, (err, owner) ->
					if err?
						logger.err {err, projectId}, "error getting project owner"
						return next(err)
					if !owner?
						logger.log {projectId}, "no project owner found"
						return _renderInvalidPage()
					# fetch the project name
					ProjectGetter.getProject projectId, {}, (err, project) ->
						if err?
							logger.err {err, projectId}, "error getting project"
							return next(err)
						if !project?
							logger.log {projectId}, "no project found"
							return _renderInvalidPage()
						# finally render the invite
						res.render "project/invite/show", {invite, project, owner, title: "Project Invite"}

	acceptInvite: (req, res, next) ->
		projectId = req.params.Project_id
<<<<<<< HEAD
		inviteId = req.params.invite_id
		{token} = req.body
		currentUser = AuthenticationController.getSessionUser(req)
		logger.log {projectId, inviteId, userId: currentUser._id}, "accepting invite"
		CollaboratorsInviteHandler.acceptInvite projectId, inviteId, token, currentUser, (err) ->
=======
		token = req.params.token
		currentUser = req.session.user
		logger.log {projectId, userId: currentUser._id, token}, "got request to accept invite"
		CollaboratorsInviteHandler.acceptInvite projectId, token, currentUser, (err) ->
>>>>>>> 2b317cab
			if err?
				logger.err {projectId, token}, "error accepting invite by token"
				return next(err)
			EditorRealTimeController.emitToRoom projectId, 'project:membership:changed', {invites: true, members: true}
			AnalyticsManger.recordEvent(currentUser._id, "project-invite-accept", {projectId:projectId, userId:currentUser._id})
			if req.xhr
				res.sendStatus 204 #  Done async via project page notification
			else
				res.redirect "/project/#{projectId}"<|MERGE_RESOLUTION|>--- conflicted
+++ resolved
@@ -112,18 +112,10 @@
 
 	acceptInvite: (req, res, next) ->
 		projectId = req.params.Project_id
-<<<<<<< HEAD
-		inviteId = req.params.invite_id
-		{token} = req.body
+		token = req.params.token
 		currentUser = AuthenticationController.getSessionUser(req)
-		logger.log {projectId, inviteId, userId: currentUser._id}, "accepting invite"
-		CollaboratorsInviteHandler.acceptInvite projectId, inviteId, token, currentUser, (err) ->
-=======
-		token = req.params.token
-		currentUser = req.session.user
 		logger.log {projectId, userId: currentUser._id, token}, "got request to accept invite"
 		CollaboratorsInviteHandler.acceptInvite projectId, token, currentUser, (err) ->
->>>>>>> 2b317cab
 			if err?
 				logger.err {projectId, token}, "error accepting invite by token"
 				return next(err)
