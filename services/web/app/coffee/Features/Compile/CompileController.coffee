--- conflicted
+++ resolved
@@ -136,17 +136,10 @@
 			if err?
 				logger.err err:err, "error getting cookie jar for clsi request"
 				return callback(err)
-<<<<<<< HEAD
 			# expand any url parameter passed in as {url:..., qs:...}
 			if typeof url is "object"
 				{url, qs} = url
-			if limits.compileGroup == "priority"
-				compilerUrl = Settings.apis.clsi_priority.url
-			else
-				compilerUrl = Settings.apis.clsi.url
-=======
 			compilerUrl = Settings.apis.clsi.url
->>>>>>> 8529cb50
 			url = "#{compilerUrl}#{url}"
 			logger.log url: url, "proxying to CLSI"
 			oneMinute = 60 * 1000
