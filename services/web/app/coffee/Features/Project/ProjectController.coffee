async = require("async")
logger = require("logger-sharelatex")
projectDeleter = require("./ProjectDeleter")
projectDuplicator = require("./ProjectDuplicator")
projectCreationHandler = require("./ProjectCreationHandler")
editorController = require("../Editor/EditorController")
metrics = require('../../infrastructure/Metrics')
sanitize = require('sanitizer')
Project = require('../../models/Project').Project
User = require('../../models/User').User
TagsHandler = require("../Tags/TagsHandler")
SubscriptionLocator = require("../Subscription/SubscriptionLocator")
_ = require("underscore")
Settings = require("settings-sharelatex")
SecurityManager = require("../../managers/SecurityManager")

module.exports = ProjectController =

	deleteProject: (req, res) ->
		project_id = req.params.Project_id
		forever    = req.query?.forever?
		logger.log project_id: project_id, forever: forever, "received request to delete project"

		if forever
			doDelete = projectDeleter.deleteProject
		else
			doDelete = projectDeleter.archiveProject

		doDelete project_id, (err)->
			if err?
				res.send 500
			else
				res.send 200

	restoreProject: (req, res) ->
		project_id = req.params.Project_id
		logger.log project_id:project_id, "received request to restore project"
		projectDeleter.restoreProject project_id, (err)->
			if err?
				res.send 500
			else
				res.send 200

	cloneProject: (req, res)->
		metrics.inc "cloned-project"
		project_id = req.params.Project_id
		projectName = req.body.projectName
		logger.log project_id:project_id, projectName:projectName, "cloning project"
		if !req.session.user?
			return res.send redir:"/register"
		projectDuplicator.duplicate req.session.user, project_id, projectName, (err, project)->
			if err?
				logger.error err:err, project_id: project_id, user_id: req.session.user._id, "error cloning project"
				return next(err)
			res.send(project_id:project._id)


	newProject: (req, res)->
		user = req.session.user
		projectName = sanitize.escape(req.body.projectName)
		template = sanitize.escape(req.body.template)
		logger.log user: user, type: template, name: projectName, "creating project"
		async.waterfall [
			(cb)->
				if template == 'example'
					projectCreationHandler.createExampleProject user._id, projectName, cb
				else
					projectCreationHandler.createBasicProject user._id, projectName, cb
		], (err, project)->
			if err?
				logger.error err: err, project: project, user: user, name: projectName, type: template, "error creating project"
				res.send 500
			else
				logger.log project: project, user: user, name: projectName, type: template, "created project"
				res.send {project_id:project._id}


	renameProject: (req, res)->
		project_id = req.params.Project_id
		newName = req.body.newProjectName
		editorController.renameProject project_id, newName, (err)->
			if err?
				logger.err err:err, project_id:project_id, newName:newName, "problem renaming project"
				res.send 500
			else
				res.send 200

	projectListPage: (req, res, next)->
		timer = new metrics.Timer("project-list")
		user_id = req.session.user._id
		async.parallel {
			tags: (cb)->
				TagsHandler.getAllTags user_id, cb
			projects: (cb)->
				Project.findAllUsersProjects user_id, 'name lastUpdated publicAccesLevel archived owner_ref', cb
			}, (err, results)->
				if err?
					logger.err err:err, "error getting data for project list page"
					return next(err)
				logger.log results:results, user_id:user_id, "rendering project list"
<<<<<<< HEAD
				tags = results.tags[0]
				projects = ProjectController._buildProjectList results.projects[0], results.projects[1], results.projects[2]
				ProjectController._injectProjectOwners projects, (error, projects) ->
					return next(error) if error?
					res.render 'project/list', {
						title:'Your Projects'
						priority_title: true
						projects: projects
						tags: tags
					}
					timer.done()
=======
				viewModel = _buildListViewModel results.projects[0], results.projects[1], results.projects[2], results.tags[0], results.tags[1]
				if Settings?.algolia?.institutions?.app_id? and Settings?.algolia?.institutions?.api_key?
					viewModel.showUserDetailsArea = true
					viewModel.algolia_api_key = Settings.algolia.institutions.api_key
					viewModel.algolia_app_id = Settings.algolia.institutions.app_id
				else
					viewModel.showUserDetailsArea = false
				res.render 'project/list', viewModel
				timer.done()

	archivedProjects: (req, res, next)->
		user_id = req.session.user._id
		projectDeleter.findArchivedProjects user_id, 'name lastUpdated publicAccesLevel', (error, projects) ->
			return next(error) if error?
			logger.log projects: projects, user_id:user_id, "rendering archived project list"
			viewModel = _buildListViewModel projects, [], [], [], {}
			res.render 'project/archived', viewModel
>>>>>>> 2d55f080

	loadEditor: (req, res, next)->
		timer = new metrics.Timer("load-editor")
		if !Settings.editorIsOpen
			return res.render("general/closed", {title:"updating site"})

		if req.session.user?
			user_id = req.session.user._id 
			anonymous = false
		else
			anonymous = true
			user_id = 'openUser'
		
		project_id = req.params.Project_id
	
		async.parallel {
			project: (cb)->
				Project.findPopulatedById project_id, cb
			user: (cb)->
				if user_id == 'openUser'
					cb null, defaultSettingsForAnonymousUser(user_id)
				else
					User.findById user_id, cb
			subscription: (cb)->
				if user_id == 'openUser'
					return cb()
				SubscriptionLocator.getUsersSubscription user_id, cb
		}, (err, results)->
			if err?
				logger.err err:err, "error getting details for project page"
				return next err
			project = results.project
			user = results.user
			subscription = results.subscription

			SecurityManager.userCanAccessProject user, project, (canAccess, privilegeLevel)->
				if !canAccess
					return res.send 401

				if subscription? and subscription.freeTrial? and subscription.freeTrial.expiresAt?
					allowedFreeTrial = !!subscription.freeTrial.allowed || true

				res.render 'project/editor',
					title:  project.name
					priority_title: true
					bodyClasses: ["editor"]
					project : project
					userObject : JSON.stringify({
						id    : user.id
						email : user.email
						first_name : user.first_name
						last_name  : user.last_name
						referal_id : user.referal_id
						subscription :
							freeTrial: {allowed: allowedFreeTrial}
					})
					userSettingsObject: JSON.stringify({
						mode  : user.ace.mode
						theme : user.ace.theme
						project_id : project._id
						fontSize : user.ace.fontSize
						autoComplete: user.ace.autoComplete
						spellCheckLanguage: user.ace.spellCheckLanguage
						pdfViewer : user.ace.pdfViewer
						docPositions: {}
						oldHistory: !!user.featureSwitches?.oldHistory
					})
					sharelatexObject : JSON.stringify({
						siteUrl: Settings.siteUrl,
						jsPath: res.locals.jsPath
					})
					privilegeLevel: privilegeLevel
					loadPdfjs: (user.ace.pdfViewer == "pdfjs")
					chatUrl: Settings.apis.chat.url
					anonymous: anonymous
					languages: Settings.languages
					timer.done()

	_buildProjectList: (ownedProjects, sharedProjects, readOnlyProjects)->
		projects = []
		for project in ownedProjects
			projects.push ProjectController._buildProjectViewModel(project, "owner")
		for project in sharedProjects
			projects.push ProjectController._buildProjectViewModel(project, "readWrite")
		for project in readOnlyProjects
			projects.push ProjectController._buildProjectViewModel(project, "readOnly")

		return projects

	_buildProjectViewModel: (project, accessLevel) ->
		{
			id: project._id
			name: project.name
			lastUpdated: project.lastUpdated
			publicAccessLevel: project.publicAccesLevel
			accessLevel: accessLevel
			archived: !!project.archived
			owner_ref: project.owner_ref
		}

	_injectProjectOwners: (projects, callback = (error, projects) ->) ->
		users = {}
		for project in projects
			if project.owner_ref?
				users[project.owner_ref.toString()] = true

		jobs = []
		for user_id, _ of users
			do (user_id) ->
				jobs.push (callback) ->
					User.findById user_id, "first_name last_name", (error, user) ->
						return callback(error) if error?
						users[user_id] = user
						callback()

		async.series jobs, (error) ->
			for project in projects
				if project.owner_ref?
					project.owner = users[project.owner_ref.toString()]
			callback null, projects

defaultSettingsForAnonymousUser = (user_id)->
	id : user_id
	ace:
		mode:'none'
		theme:'textmate'
		fontSize: '12'
		autoComplete: true
		spellCheckLanguage: ""
		pdfViewer: ""
	subscription:
		freeTrial:
			allowed: true
	featureSwitches:
		dropbox: false
		trackChanges: false
<|MERGE_RESOLUTION|>--- conflicted
+++ resolved
@@ -98,37 +98,28 @@
 					logger.err err:err, "error getting data for project list page"
 					return next(err)
 				logger.log results:results, user_id:user_id, "rendering project list"
-<<<<<<< HEAD
 				tags = results.tags[0]
 				projects = ProjectController._buildProjectList results.projects[0], results.projects[1], results.projects[2]
 				ProjectController._injectProjectOwners projects, (error, projects) ->
 					return next(error) if error?
-					res.render 'project/list', {
+
+					viewModel = {
 						title:'Your Projects'
 						priority_title: true
 						projects: projects
 						tags: tags
 					}
+
+					if Settings?.algolia?.institutions?.app_id? and Settings?.algolia?.institutions?.api_key?
+						viewModel.showUserDetailsArea = true
+						viewModel.algolia_api_key = Settings.algolia.institutions.api_key
+						viewModel.algolia_app_id = Settings.algolia.institutions.app_id
+					else
+						viewModel.showUserDetailsArea = false
+
+					res.render 'project/list', viewModel
 					timer.done()
-=======
-				viewModel = _buildListViewModel results.projects[0], results.projects[1], results.projects[2], results.tags[0], results.tags[1]
-				if Settings?.algolia?.institutions?.app_id? and Settings?.algolia?.institutions?.api_key?
-					viewModel.showUserDetailsArea = true
-					viewModel.algolia_api_key = Settings.algolia.institutions.api_key
-					viewModel.algolia_app_id = Settings.algolia.institutions.app_id
-				else
-					viewModel.showUserDetailsArea = false
-				res.render 'project/list', viewModel
-				timer.done()
-
-	archivedProjects: (req, res, next)->
-		user_id = req.session.user._id
-		projectDeleter.findArchivedProjects user_id, 'name lastUpdated publicAccesLevel', (error, projects) ->
-			return next(error) if error?
-			logger.log projects: projects, user_id:user_id, "rendering archived project list"
-			viewModel = _buildListViewModel projects, [], [], [], {}
-			res.render 'project/archived', viewModel
->>>>>>> 2d55f080
+
 
 	loadEditor: (req, res, next)->
 		timer = new metrics.Timer("load-editor")
