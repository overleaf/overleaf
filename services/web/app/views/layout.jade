doctype html
html(itemscope, itemtype='http://schema.org/Product')
	block vars

	head
<<<<<<< HEAD
		-if (typeof(title) == "undefined")
			title ShareLaTeX, the Online LaTeX Editor
		-else
			title= title + ' - ShareLaTeX, the Online LaTeX Editor'
=======
	
		- if (typeof(priority_title) !== "undefined" && priority_title)
			title= title + ' - '+ translate("online_latex_editor")
		- else
			title=  translate("online_latex_editor") +' ShareLaTeX - ' +translate(title)

>>>>>>> a337b8e8
		link(rel="icon", href="/favicon.ico")
		link(rel='stylesheet', href='/stylesheets/style.css?fingerprint='+fingerprint('/stylesheets/style.css'))
		link(href="//netdna.bootstrapcdn.com/font-awesome/4.1.0/css/font-awesome.min.css",rel="stylesheet")

		if settings.i18n.subdomainLang
			each subdomainDetails in settings.i18n.subdomainLang
				link(rel="alternate", href=subdomainDetails.url+currentUrl, hreflang=subdomainDetails.lngCode)

		meta(itemprop="name" ,content="ShareLaTeX - Real Time Online LaTeX Collaborative Editor in Your Browser")
		meta(itemprop="description", content="Online LaTeX editor for collaborative editing, great for Maths or Sciences. You don't need to install LaTeX so it's great for beginners too.")
		meta(itemprop="image", content="https://www.sharelatex.com/favicon.ico")
		meta(name="description", content="Online LaTeX editor for collaborative editing, great for Maths or Sciences. You don't need to install LaTeX so it's great for beginners too.")

		- if (typeof(gaToken) != "undefined")
			script(type='text/javascript').
				(function(i,s,o,g,r,a,m){i['GoogleAnalyticsObject']=r;i[r]=i[r]||function(){
				(i[r].q=i[r].q||[]).push(arguments)},i[r].l=1*new Date();a=s.createElement(o),
				m=s.getElementsByTagName(o)[0];a.async=1;a.src=g;m.parentNode.insertBefore(a,m)
				})(window,document,'script','//www.google-analytics.com/analytics.js','ga');
				ga('create', '#{gaToken}', 'sharelatex.com');
				ga('send', 'pageview');
		- else
			script(type='text/javascript').
				window.ga = function() { console.log("Sending to GA", arguments) };

		script(type="text/javascript").
			window.csrfToken = "#{csrfToken}";
		
		block scripts
		script(src="//ajax.googleapis.com/ajax/libs/jquery/1.11.1/jquery.min.js")
		script(src="//ajax.googleapis.com/ajax/libs/angularjs/1.3.0-beta.14/angular.min.js")
		
		script.
			window.sharelatex = {
				siteUrl: '#{settings.siteUrl}',
				jsPath:  '#{jsPath}'
			};
			window.systemMessages = !{JSON.stringify(systemMessages).replace(/\//g, '\\/')};

		- if (typeof(settings.algolia) != "undefined")
			script.
				window.sharelatex.algolia = {
					app_id:'#{settings.algolia.app_id}',
					api_key:'#{settings.algolia.read_only_api_key}',
					indexes:!{JSON.stringify(settings.algolia.indexes)}
				}

		- if (typeof(settings.apis) != "undefined" && typeof(settings.apis.templates_api) != "undefined")
			script.
				window.sharelatex.templates = {
					user_id : '!{settings.apis.templates_api.user_id}',
					cdnDomain : '!{settings.apis.templates_api.cdnDomain}',
					indexName : '!{settings.apis.templates_api.indexName}'
				}
				
	body
		- if(typeof(suppressSystemMessages) == "undefined")
			.system-messages(
				ng-cloak
				ng-controller="SystemMessagesController"
			)
				.system-message(
					ng-repeat="message in messages"
					ng-controller="SystemMessageController"
					ng-hide="hidden"
				)
					a(href, ng-click="hide()").pull-right &times;
					.system-message-content(ng-bind-html="htmlContent")
	
		- if(typeof(suppressNavbar) == "undefined")
			include layout/navbar

		block content
			
		- if(typeof(suppressFooter) == "undefined")
			include layout/footer



		- if (typeof(lookingForScribtex) != "undefined" && lookingForScribtex)
			span(ng-controller="ScribtexPopupController")
			include scribtex-modal


		- if(typeof(suppressFooter) == "undefined")
			script(type='text/javascript').
				window.requirejs = {
					"urlArgs" : "fingerprint=#{fingerprint(jsPath + 'main.js')}-#{fingerprint(jsPath + 'libs.js')}",
					"paths" : {
						"moment": "libs/moment-2.7.0"
					}
				};	
			script(
				data-main=jsPath+'main.js',
				baseurl=jsPath,
				src=jsPath+'libs/require.js?fingerprint='+fingerprint(jsPath + 'libs/require.js')
			)

		- if (typeof(tenderUrl) != "undefined")
			script(src="https://#{tenderUrl}/tender_widget.js" )
			script(type="text/javascript").
				Tender = {
					hideToggle: true,
					widgetToggles: $(".js-tender-widget"),
					category: "questions"
				};

	
<|MERGE_RESOLUTION|>--- conflicted
+++ resolved
@@ -3,19 +3,13 @@
 	block vars
 
 	head
-<<<<<<< HEAD
-		-if (typeof(title) == "undefined")
-			title ShareLaTeX, the Online LaTeX Editor
-		-else
-			title= title + ' - ShareLaTeX, the Online LaTeX Editor'
-=======
-	
+
 		- if (typeof(priority_title) !== "undefined" && priority_title)
 			title= title + ' - '+ translate("online_latex_editor")
 		- else
 			title=  translate("online_latex_editor") +' ShareLaTeX - ' +translate(title)
+			title= translate(title) + ' - ShareLaTeX, '+
 
->>>>>>> a337b8e8
 		link(rel="icon", href="/favicon.ico")
 		link(rel='stylesheet', href='/stylesheets/style.css?fingerprint='+fingerprint('/stylesheets/style.css'))
 		link(href="//netdna.bootstrapcdn.com/font-awesome/4.1.0/css/font-awesome.min.css",rel="stylesheet")
